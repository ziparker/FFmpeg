--- conflicted
+++ resolved
@@ -11,7 +11,6 @@
 
 @chapter Developers Guide
 
-<<<<<<< HEAD
 @section Notes for external developers
 
 This document is mostly useful for internal FFmpeg developers.
@@ -39,18 +38,6 @@
 @item Directly committing changes to the main tree.
 @item Committing changes to a git clone, for example on github.com or
       gitorious.org. And asking us to merge these changes.
-=======
-@section API
-
-@itemize @bullet
-@item libavcodec is the library containing the codecs (both encoding and
-decoding). Look at @file{libavcodec/apiexample.c} to see how to use it.
-
-@item libavformat is the library containing the file format handling (mux and
-demux code for several formats). Look at @file{avplay.c} to use it in a
-player. See @file{libavformat/output-example.c} to use it to generate
-audio or video streams.
->>>>>>> 270d7e3a
 @end itemize
 
 Whichever way, changes should be reviewed by the maintainer of the code
@@ -62,55 +49,6 @@
 @section Coding Rules
 
 @subsection Code formatting conventions
-<<<<<<< HEAD
-=======
-The code is written in K&R C style. That means the following:
-
-@itemize @bullet
-@item
-The control statements are formatted by putting space between the statement
-and parenthesis in the following way:
-@example
-for (i = 0; i < filter->input_count; i++) @{
-@end example
-
-@item
-The case statement is always located at the same level as the switch itself:
-@example
-switch (link->init_state) @{
-case AVLINK_INIT:
-    continue;
-case AVLINK_STARTINIT:
-    av_log(filter, AV_LOG_INFO, "circular filter chain detected");
-    return 0;
-@end example
-
-@item
-Braces in function declarations are written on the new line:
-@example
-const char *avfilter_configuration(void)
-@{
-    return LIBAV_CONFIGURATION;
-@}
-@end example
-
-@item
-Do not check for NULL values by comparison, @samp{if (p)} and
-@samp{if (!p)} are correct; @samp{if (p == NULL)} and @samp{if (p != NULL)}
-are not.
-
-@item
-In case of a single-statement if, no curly braces are required:
-@example
-if (!pic || !picref)
-    goto fail;
-@end example
-
-@item
-Do not put spaces immediately inside parentheses. @samp{if (ret)} is
-a valid style; @samp{if ( ret )} is not.
-@end itemize
->>>>>>> 270d7e3a
 
 There are the following guidelines regarding the indentation in files:
 
@@ -306,133 +244,6 @@
 
 @enumerate
 @item
-<<<<<<< HEAD
-   Contributions should be licensed under the
-   @uref{http://www.gnu.org/licenses/lgpl-2.1.html, LGPL 2.1},
-   including an "or any later version" clause, or, if you prefer
-   a gift-style license, the
-   @uref{http://www.isc.org/software/license/, ISC} or
-   @uref{http://mit-license.org/, MIT} license.
-   @uref{http://www.gnu.org/licenses/gpl-2.0.html, GPL 2} including
-   an "or any later version" clause is also acceptable, but LGPL is
-   preferred.
-@item
-   You must not commit code which breaks FFmpeg! (Meaning unfinished but
-   enabled code which breaks compilation or compiles but does not work or
-   breaks the regression tests)
-   You can commit unfinished stuff (for testing etc), but it must be disabled
-   (#ifdef etc) by default so it does not interfere with other developers'
-   work.
-@item
-   The commit message should have a short first line in the form of
-   a @samp{topic: short description} as a header, separated by a newline
-   from the body consisting of an explanation of why the change is necessary.
-   If the commit fixes a known bug on the bug tracker, the commit message
-   should include its bug ID. Referring to the issue on the bug tracker does
-   not exempt you from writing an excerpt of the bug in the commit message.
-@item
-   You do not have to over-test things. If it works for you, and you think it
-   should work for others, then commit. If your code has problems
-   (portability, triggers compiler bugs, unusual environment etc) they will be
-   reported and eventually fixed.
-@item
-   Do not commit unrelated changes together, split them into self-contained
-   pieces. Also do not forget that if part B depends on part A, but A does not
-   depend on B, then A can and should be committed first and separate from B.
-   Keeping changes well split into self-contained parts makes reviewing and
-   understanding them on the commit log mailing list easier. This also helps
-   in case of debugging later on.
-   Also if you have doubts about splitting or not splitting, do not hesitate to
-   ask/discuss it on the developer mailing list.
-@item
-   Do not change behavior of the programs (renaming options etc) or public
-   API or ABI without first discussing it on the ffmpeg-devel mailing list.
-   Do not remove functionality from the code. Just improve!
-
-   Note: Redundant code can be removed.
-@item
-   Do not commit changes to the build system (Makefiles, configure script)
-   which change behavior, defaults etc, without asking first. The same
-   applies to compiler warning fixes, trivial looking fixes and to code
-   maintained by other developers. We usually have a reason for doing things
-   the way we do. Send your changes as patches to the ffmpeg-devel mailing
-   list, and if the code maintainers say OK, you may commit. This does not
-   apply to files you wrote and/or maintain.
-@item
-   We refuse source indentation and other cosmetic changes if they are mixed
-   with functional changes, such commits will be rejected and removed. Every
-   developer has his own indentation style, you should not change it. Of course
-   if you (re)write something, you can use your own style, even though we would
-   prefer if the indentation throughout FFmpeg was consistent (Many projects
-   force a given indentation style - we do not.). If you really need to make
-   indentation changes (try to avoid this), separate them strictly from real
-   changes.
-
-   NOTE: If you had to put if()@{ .. @} over a large (> 5 lines) chunk of code,
-   then either do NOT change the indentation of the inner part within (do not
-   move it to the right)! or do so in a separate commit
-@item
-   Always fill out the commit log message. Describe in a few lines what you
-   changed and why. You can refer to mailing list postings if you fix a
-   particular bug. Comments such as "fixed!" or "Changed it." are unacceptable.
-   Recommended format:
-   area changed: Short 1 line description
-
-   details describing what and why and giving references.
-@item
-   Make sure the author of the commit is set correctly. (see git commit --author)
-   If you apply a patch, send an
-   answer to ffmpeg-devel (or wherever you got the patch from) saying that
-   you applied the patch.
-@item
-   When applying patches that have been discussed (at length) on the mailing
-   list, reference the thread in the log message.
-@item
-    Do NOT commit to code actively maintained by others without permission.
-    Send a patch to ffmpeg-devel instead. If no one answers within a reasonable
-    timeframe (12h for build failures and security fixes, 3 days small changes,
-    1 week for big patches) then commit your patch if you think it is OK.
-    Also note, the maintainer can simply ask for more time to review!
-@item
-    Subscribe to the ffmpeg-cvslog mailing list. The diffs of all commits
-    are sent there and reviewed by all the other developers. Bugs and possible
-    improvements or general questions regarding commits are discussed there. We
-    expect you to react if problems with your code are uncovered.
-@item
-    Update the documentation if you change behavior or add features. If you are
-    unsure how best to do this, send a patch to ffmpeg-devel, the documentation
-    maintainer(s) will review and commit your stuff.
-@item
-    Try to keep important discussions and requests (also) on the public
-    developer mailing list, so that all developers can benefit from them.
-@item
-    Never write to unallocated memory, never write over the end of arrays,
-    always check values read from some untrusted source before using them
-    as array index or other risky things.
-@item
-    Remember to check if you need to bump versions for the specific libav*
-    parts (libavutil, libavcodec, libavformat) you are changing. You need
-    to change the version integer.
-    Incrementing the first component means no backward compatibility to
-    previous versions (e.g. removal of a function from the public API).
-    Incrementing the second component means backward compatible change
-    (e.g. addition of a function to the public API or extension of an
-    existing data structure).
-    Incrementing the third component means a noteworthy binary compatible
-    change (e.g. encoder bug fix that matters for the decoder). The third
-    component always starts at 100 to distinguish FFmpeg from Libav.
-@item
-    Compiler warnings indicate potential bugs or code with bad style. If a type of
-    warning always points to correct and clean code, that warning should
-    be disabled, not the code changed.
-    Thus the remaining warnings can either be bugs or correct code.
-    If it is a bug, the bug has to be fixed. If it is not, the code should
-    be changed to not generate a warning unless that causes a slowdown
-    or obfuscates the code.
-@item
-    If you add a new file, give it a proper license header. Do not copy and
-    paste it from a random place, use an existing file as template.
-=======
 Contributions should be licensed under the
 @uref{http://www.gnu.org/licenses/lgpl-2.1.html, LGPL 2.1},
 including an "or any later version" clause, or, if you prefer
@@ -444,18 +255,12 @@
 preferred.
 
 @item
-All the patches MUST be reviewed in the mailing list before they are
-committed.
-
-@item
-The Libav coding style should remain consistent. Changes to
-conform will be suggested during the review or implemented on commit.
-
-@item
-Patches should be generated using @code{git format-patch} or directly sent
-using @code{git send-email}.
-Please make sure you give the proper credit by setting the correct author
-in the commit.
+You must not commit code which breaks FFmpeg! (Meaning unfinished but
+enabled code which breaks compilation or compiles but does not work or
+breaks the regression tests)
+You can commit unfinished stuff (for testing etc), but it must be disabled
+(#ifdef etc) by default so it does not interfere with other developers'
+work.
 
 @item
 The commit message should have a short first line in the form of
@@ -464,24 +269,12 @@
 If the commit fixes a known bug on the bug tracker, the commit message
 should include its bug ID. Referring to the issue on the bug tracker does
 not exempt you from writing an excerpt of the bug in the commit message.
-If the patch is a bug fix which should be backported to stable releases,
-i.e. a non-API/ABI-breaking bug fix, add @code{CC: libav-stable@@libav.org}
-to the bottom of your commit message, and make sure to CC your patch to
-this address, too. Some git setups will do this automatically.
-
-@item
-Work in progress patches should be sent to the mailing list with the [WIP]
-or the [RFC] tag.
-
-@item
-Branches in public personal repos are advised as way to
-work on issues collaboratively.
-
-@item
-You do not have to over-test things. If it works for you and you think it
-should work for others, send it to the mailing list for review.
-If you have doubt about portability please state it in the submission so
-people with specific hardware could test it.
+
+@item
+You do not have to over-test things. If it works for you, and you think it
+should work for others, then commit. If your code has problems
+(portability, triggers compiler bugs, unusual environment etc) they will be
+reported and eventually fixed.
 
 @item
 Do not commit unrelated changes together, split them into self-contained
@@ -490,44 +283,87 @@
 Keeping changes well split into self-contained parts makes reviewing and
 understanding them on the commit log mailing list easier. This also helps
 in case of debugging later on.
-
-@item
-Patches that change behavior of the programs (renaming options etc) or
-public API or ABI should be discussed in depth and possible few days should
-pass between discussion and commit.
-Changes to the build system (Makefiles, configure script) which alter
-the expected behavior should be considered in the same regard.
+Also if you have doubts about splitting or not splitting, do not hesitate to
+ask/discuss it on the developer mailing list.
+
+@item
+Do not change behavior of the programs (renaming options etc) or public
+API or ABI without first discussing it on the ffmpeg-devel mailing list.
+Do not remove functionality from the code. Just improve!
+
+Note: Redundant code can be removed.
+
+@item
+Do not commit changes to the build system (Makefiles, configure script)
+which change behavior, defaults etc, without asking first. The same
+applies to compiler warning fixes, trivial looking fixes and to code
+maintained by other developers. We usually have a reason for doing things
+the way we do. Send your changes as patches to the ffmpeg-devel mailing
+list, and if the code maintainers say OK, you may commit. This does not
+apply to files you wrote and/or maintain.
+
+@item
+We refuse source indentation and other cosmetic changes if they are mixed
+with functional changes, such commits will be rejected and removed. Every
+developer has his own indentation style, you should not change it. Of course
+if you (re)write something, you can use your own style, even though we would
+prefer if the indentation throughout FFmpeg was consistent (Many projects
+force a given indentation style - we do not.). If you really need to make
+indentation changes (try to avoid this), separate them strictly from real
+changes.
+
+NOTE: If you had to put if()@{ .. @} over a large (> 5 lines) chunk of code,
+then either do NOT change the indentation of the inner part within (do not
+move it to the right)! or do so in a separate commit
+
+@item
+Always fill out the commit log message. Describe in a few lines what you
+changed and why. You can refer to mailing list postings if you fix a
+particular bug. Comments such as "fixed!" or "Changed it." are unacceptable.
+Recommended format:
+area changed: Short 1 line description
+
+details describing what and why and giving references.
+
+@item
+Make sure the author of the commit is set correctly. (see git commit --author)
+If you apply a patch, send an
+answer to ffmpeg-devel (or wherever you got the patch from) saying that
+you applied the patch.
 
 @item
 When applying patches that have been discussed (at length) on the mailing
 list, reference the thread in the log message.
 
 @item
-Subscribe to the
-@uref{https://lists.libav.org/mailman/listinfo/libav-devel, libav-devel} and
-@uref{https://lists.libav.org/mailman/listinfo/libav-commits, libav-commits}
-mailing lists.
-Bugs and possible improvements or general questions regarding commits
-are discussed on libav-devel. We expect you to react if problems with
-your code are uncovered.
+Do NOT commit to code actively maintained by others without permission.
+Send a patch to ffmpeg-devel instead. If no one answers within a reasonable
+timeframe (12h for build failures and security fixes, 3 days small changes,
+1 week for big patches) then commit your patch if you think it is OK.
+Also note, the maintainer can simply ask for more time to review!
+
+@item
+Subscribe to the ffmpeg-cvslog mailing list. The diffs of all commits
+are sent there and reviewed by all the other developers. Bugs and possible
+improvements or general questions regarding commits are discussed there. We
+expect you to react if problems with your code are uncovered.
 
 @item
 Update the documentation if you change behavior or add features. If you are
-unsure how best to do this, send an [RFC] patch to libav-devel.
-
-@item
-All discussions and decisions should be reported on the public developer
-mailing list, so that there is a reference to them.
-Other media (e.g. IRC) should be used for coordination and immediate
-collaboration.
+unsure how best to do this, send a patch to ffmpeg-devel, the documentation
+maintainer(s) will review and commit your stuff.
+
+@item
+Try to keep important discussions and requests (also) on the public
+developer mailing list, so that all developers can benefit from them.
 
 @item
 Never write to unallocated memory, never write over the end of arrays,
 always check values read from some untrusted source before using them
-as array index or other risky things. Always use valgrind to double-check.
-
-@item
-Remember to check if you need to bump versions for the specific libav
+as array index or other risky things.
+
+@item
+Remember to check if you need to bump versions for the specific libav*
 parts (libavutil, libavcodec, libavformat) you are changing. You need
 to change the version integer.
 Incrementing the first component means no backward compatibility to
@@ -536,20 +372,21 @@
 (e.g. addition of a function to the public API or extension of an
 existing data structure).
 Incrementing the third component means a noteworthy binary compatible
-change (e.g. encoder bug fix that matters for the decoder).
-
-@item
-Compiler warnings indicate potential bugs or code with bad style.
+change (e.g. encoder bug fix that matters for the decoder). The third
+component always starts at 100 to distinguish FFmpeg from Libav.
+
+@item
+Compiler warnings indicate potential bugs or code with bad style. If a type of
+warning always points to correct and clean code, that warning should
+be disabled, not the code changed.
+Thus the remaining warnings can either be bugs or correct code.
 If it is a bug, the bug has to be fixed. If it is not, the code should
 be changed to not generate a warning unless that causes a slowdown
 or obfuscates the code.
-If a type of warning leads to too many false positives, that warning
-should be disabled, not the code changed.
 
 @item
 If you add a new file, give it a proper license header. Do not copy and
 paste it from a random place, use an existing file as template.
->>>>>>> 270d7e3a
 @end enumerate
 
 We think our rules are not too hard. If you have comments, contact us.
@@ -627,16 +464,10 @@
 even if it is only a decoder?
 
 @item
-<<<<<<< HEAD
-    Did you add a rule to compile the appropriate files in the Makefile?
-    Remember to do this even if you're just adding a format to a file that is
-    already being compiled by some other rule, like a raw demuxer.
-=======
 Did you add a rule to compile the appropriate files in the Makefile?
-Remember to do this even if you are just adding a format to a file that
-is already being compiled by some other rule, like a raw demuxer.
-
->>>>>>> 270d7e3a
+Remember to do this even if you're just adding a format to a file that is
+already being compiled by some other rule, like a raw demuxer.
+
 @item
 Did you add an entry to the table of supported formats or codecs in
 @file{doc/general.texi}?
@@ -662,33 +493,26 @@
 
 @enumerate
 @item
-<<<<<<< HEAD
-    Does @code{make fate} pass with the patch applied?
-@item
-    Was the patch generated with git format-patch or send-email?
-@item
-    Did you sign off your patch? (git commit -s)
-    See @url{http://git.kernel.org/?p=linux/kernel/git/torvalds/linux.git;a=blob_plain;f=Documentation/SubmittingPatches} for the meaning
-    of sign off.
-@item
-    Did you provide a clear git commit log message?
-@item
-    Is the patch against latest FFmpeg git master branch?
-@item
-    Are you subscribed to ffmpeg-devel?
-    (the list is subscribers only due to spam)
-=======
-Does @code{make check} pass with the patch applied?
-
-@item
-Is the patch against latest Libav git master branch?
-
-@item
-Are you subscribed to the
-@uref{https://lists.libav.org/mailman/listinfo/libav-devel, libav-devel}
-mailing list? (Only list subscribers are allowed to post.)
-
->>>>>>> 270d7e3a
+Does @code{make fate} pass with the patch applied?
+
+@item
+Was the patch generated with git format-patch or send-email?
+
+@item
+Did you sign off your patch? (git commit -s)
+See @url{http://git.kernel.org/?p=linux/kernel/git/torvalds/linux.git;a=blob_plain;f=Documentation/SubmittingPatches} for the meaning
+of sign off.
+
+@item
+Did you provide a clear git commit log message?
+
+@item
+Is the patch against latest FFmpeg git master branch?
+
+@item
+Are you subscribed to ffmpeg-devel?
+(the list is subscribers only due to spam)
+
 @item
 Have you checked that the changes are minimal, so that the same cannot be
 achieved with a smaller patch and/or simpler final code?
@@ -727,18 +551,11 @@
 If the patch fixes a bug, did you provide a verbose analysis of the bug?
 
 @item
-<<<<<<< HEAD
-    If the patch fixes a bug, did you provide enough information, including
-    a sample, so the bug can be reproduced and the fix can be verified?
-    Note please do not attach samples >100k to mails but rather provide a
-    URL, you can upload to ftp://upload.ffmpeg.org
-=======
 If the patch fixes a bug, did you provide enough information, including
 a sample, so the bug can be reproduced and the fix can be verified?
 Note please do not attach samples >100k to mails but rather provide a
-URL, you can upload to ftp://upload.libav.org
-
->>>>>>> 270d7e3a
+URL, you can upload to ftp://upload.ffmpeg.org
+
 @item
 Did you provide a verbose summary about what the patch does change?
 
@@ -754,14 +571,9 @@
 patch easily?
 
 @item
-<<<<<<< HEAD
-    If you added a new file, did you insert a license header? It should be
-    taken from FFmpeg, not randomly copied and pasted from somewhere else.
-=======
 If you added a new file, did you insert a license header? It should be
-taken from Libav, not randomly copied and pasted from somewhere else.
-
->>>>>>> 270d7e3a
+taken from FFmpeg, not randomly copied and pasted from somewhere else.
+
 @item
 You should maintain alphabetical order in alphabetically ordered lists as
 long as doing so does not break API/ABI compatibility.
@@ -771,22 +583,19 @@
 improves readability.
 
 @item
-<<<<<<< HEAD
-    Consider to add a regression test for your code.
-@item
-    If you added YASM code please check that things still work with --disable-yasm
-@item
-    Make sure you check the return values of function and return appropriate
-    error codes. Especially memory allocation functions like @code{av_malloc()}
-    are notoriously left unchecked, which is a serious problem.
-@item
-    Test your code with valgrind and or Address Sanitizer to ensure it's free
-    of leaks, out of array accesses, etc.
-=======
+Consider to add a regression test for your code.
+
+@item
+If you added YASM code please check that things still work with --disable-yasm
+
+@item
 Make sure you check the return values of function and return appropriate
-error codes. Especially memory allocation functions like @code{malloc()}
+error codes. Especially memory allocation functions like @code{av_malloc()}
 are notoriously left unchecked, which is a serious problem.
->>>>>>> 270d7e3a
+
+@item
+Test your code with valgrind and or Address Sanitizer to ensure it's free
+of leaks, out of array accesses, etc.
 @end enumerate
 
 @section Patch review process
@@ -853,12 +662,8 @@
 @item
     Run your test case, either manually or via FATE. This can be either
     the full FATE regression suite, or any arbitrary invocation of any
-<<<<<<< HEAD
     front-end tool provided by FFmpeg, in any combination.
-=======
-    front-end tool provided by Libav, in any combination.
-
->>>>>>> 270d7e3a
+
 @item
     Run @code{make lcov} to generate coverage data in HTML format.
 
@@ -927,12 +732,8 @@
 number} issued by @url{http://cve.mitre.org/}.
 
 @item
-<<<<<<< HEAD
-    Fixes a documented bug in @url{https://trac.ffmpeg.org}.
-=======
-Fixes a documented bug in @url{http://bugzilla.libav.org}.
-
->>>>>>> 270d7e3a
+Fixes a documented bug in @url{https://trac.ffmpeg.org}.
+
 @item
 Improves the included documentation.
 
@@ -954,68 +755,33 @@
 the upcoming release.
 
 @item
-<<<<<<< HEAD
-    Add the release at @url{https://trac.ffmpeg.org/admin/ticket/versions}.
-=======
-File a release tracking bug in @url{http://bugzilla.libav.org}. Make
-sure that the bug has an alias named @code{ReleaseX.Y} for the
-@code{X.Y} release.
-
->>>>>>> 270d7e3a
+Add the release at @url{https://trac.ffmpeg.org/admin/ticket/versions}.
+
 @item
 Announce the intent to do a release to the mailing list.
 
 @item
-<<<<<<< HEAD
-    Make sure all relevant security fixes have been backported. See
-    @url{https://ffmpeg.org/security.html}.
-@item
-    Ensure that the FATE regression suite still passes in the release
-    branch on at least @strong{i386} and @strong{amd64}
-    (cf. @ref{Regression tests}).
-@item
-    Prepare the release tarballs in @code{bz2} and @code{gz} formats, and
-    supplementing files that contain @code{gpg} signatures
-@item
-    Publish the tarballs at @url{http://ffmpeg.org/releases}. Create and
-    push an annotated tag in the form @code{nX}, with @code{X}
-    containing the version number.
-@item
-    Propose and send a patch to the @strong{ffmpeg-devel} mailing list
-    with a news entry for the website.
-=======
-Reassign unresolved blocking bugs from previous release
-tracking bugs to the new bug.
-
-@item
-Review patch nominations that reach the @strong{libav-stable}
-mailing list, and push patches that fulfill the stable release
-criteria to the release branch.
+Make sure all relevant security fixes have been backported. See
+@url{https://ffmpeg.org/security.html}.
 
 @item
 Ensure that the FATE regression suite still passes in the release
 branch on at least @strong{i386} and @strong{amd64}
-(cf. @ref{Regression Tests}).
-
-@item
-Prepare the release tarballs in @code{xz} and @code{gz} formats, and
-supplementing files that contain @code{md5} and @code{sha1}
-checksums.
-
-@item
-Publish the tarballs at @url{http://libav.org/releases}. Create and
-push an annotated tag in the form @code{vX}, with @code{X}
+(cf. @ref{Regression tests}).
+
+@item
+Prepare the release tarballs in @code{bz2} and @code{gz} formats, and
+supplementing files that contain @code{gpg} signatures
+
+@item
+Publish the tarballs at @url{http://ffmpeg.org/releases}. Create and
+push an annotated tag in the form @code{nX}, with @code{X}
 containing the version number.
 
 @item
-Build the tarballs with the Windows binaries, and publish them at
-@url{http://win32.libav.org/releases}.
-
-@item
-Propose and send a patch to the @strong{libav-devel} mailing list
+Propose and send a patch to the @strong{ffmpeg-devel} mailing list
 with a news entry for the website.
 
->>>>>>> 270d7e3a
 @item
 Publish the news entry.
 
