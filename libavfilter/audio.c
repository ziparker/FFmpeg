/*
 * Copyright (c) Stefano Sabatini | stefasab at gmail.com
 * Copyright (c) S.N. Hemanth Meenakshisundaram | smeenaks at ucsd.edu
 *
 * This file is part of FFmpeg.
 *
 * FFmpeg is free software; you can redistribute it and/or
 * modify it under the terms of the GNU Lesser General Public
 * License as published by the Free Software Foundation; either
 * version 2.1 of the License, or (at your option) any later version.
 *
 * FFmpeg is distributed in the hope that it will be useful,
 * but WITHOUT ANY WARRANTY; without even the implied warranty of
 * MERCHANTABILITY or FITNESS FOR A PARTICULAR PURPOSE.  See the GNU
 * Lesser General Public License for more details.
 *
 * You should have received a copy of the GNU Lesser General Public
 * License along with FFmpeg; if not, write to the Free Software
 * Foundation, Inc., 51 Franklin Street, Fifth Floor, Boston, MA 02110-1301 USA
 */

#include "libavutil/avassert.h"
#include "libavutil/channel_layout.h"
#include "libavutil/common.h"

#include "audio.h"
#include "avfilter.h"
#include "internal.h"

<<<<<<< HEAD
int avfilter_ref_get_channels(AVFilterBufferRef *ref)
{
    return ref->audio ? ref->audio->channels : 0;
}

AVFilterBufferRef *ff_null_get_audio_buffer(AVFilterLink *link, int perms,
                                            int nb_samples)
=======
AVFrame *ff_null_get_audio_buffer(AVFilterLink *link, int nb_samples)
>>>>>>> 7e350379
{
    return ff_get_audio_buffer(link->dst->outputs[0], nb_samples);
}

AVFrame *ff_default_get_audio_buffer(AVFilterLink *link, int nb_samples)
{
<<<<<<< HEAD
    AVFilterBufferRef *samplesref = NULL;
    uint8_t **data;
    int planar      = av_sample_fmt_is_planar(link->format);
    int nb_channels = link->channels;
    int planes      = planar ? nb_channels : 1;
    int linesize;
    int full_perms = AV_PERM_READ | AV_PERM_WRITE | AV_PERM_PRESERVE |
                     AV_PERM_REUSE | AV_PERM_REUSE2 | AV_PERM_ALIGN;

    av_assert1(!(perms & ~(full_perms | AV_PERM_NEG_LINESIZES)));

    if (!(data = av_mallocz(sizeof(*data) * planes)))
=======
    AVFrame *frame = av_frame_alloc();
    int channels = av_get_channel_layout_nb_channels(link->channel_layout);
    int buf_size, ret;

    if (!frame)
        return NULL;

    buf_size = av_samples_get_buffer_size(NULL, channels, nb_samples,
                                          link->format, 0);
    if (buf_size < 0)
>>>>>>> 7e350379
        goto fail;

    frame->buf[0] = av_buffer_alloc(buf_size);
    if (!frame->buf[0])
        goto fail;

<<<<<<< HEAD
    samplesref = avfilter_get_audio_buffer_ref_from_arrays_channels(
        data, linesize, full_perms, nb_samples, link->format,
        link->channels, link->channel_layout);
    if (!samplesref)
        goto fail;

    samplesref->audio->sample_rate = link->sample_rate;

    av_freep(&data);
=======
    frame->nb_samples = nb_samples;
    ret = avcodec_fill_audio_frame(frame, channels, link->format,
                                   frame->buf[0]->data, buf_size, 0);
    if (ret < 0)
        goto fail;

    av_samples_set_silence(frame->extended_data, 0, nb_samples, channels,
                           link->format);

    frame->nb_samples     = nb_samples;
    frame->format         = link->format;
    frame->channel_layout = link->channel_layout;
    frame->sample_rate    = link->sample_rate;

    return frame;
>>>>>>> 7e350379

fail:
    av_buffer_unref(&frame->buf[0]);
    av_frame_free(&frame);
    return NULL;
}

AVFrame *ff_get_audio_buffer(AVFilterLink *link, int nb_samples)
{
    AVFrame *ret = NULL;

    if (link->dstpad->get_audio_buffer)
        ret = link->dstpad->get_audio_buffer(link, nb_samples);

    if (!ret)
        ret = ff_default_get_audio_buffer(link, nb_samples);

    return ret;
}

<<<<<<< HEAD
AVFilterBufferRef* avfilter_get_audio_buffer_ref_from_arrays_channels(uint8_t **data,
                                                                      int linesize,
                                                                      int perms,
                                                                      int nb_samples,
                                                                      enum AVSampleFormat sample_fmt,
                                                                      int channels,
                                                                      uint64_t channel_layout)
=======
#if FF_API_AVFILTERBUFFER
AVFilterBufferRef* avfilter_get_audio_buffer_ref_from_arrays(uint8_t **data,
                                                             int linesize,int perms,
                                                             int nb_samples,
                                                             enum AVSampleFormat sample_fmt,
                                                             uint64_t channel_layout)
>>>>>>> 7e350379
{
    int planes;
    AVFilterBuffer    *samples    = av_mallocz(sizeof(*samples));
    AVFilterBufferRef *samplesref = av_mallocz(sizeof(*samplesref));

    if (!samples || !samplesref)
        goto fail;

    av_assert0(channels);
    av_assert0(channel_layout == 0 ||
               channels == av_get_channel_layout_nb_channels(channel_layout));

    samplesref->buf         = samples;
    samplesref->buf->free   = ff_avfilter_default_free_buffer;
    if (!(samplesref->audio = av_mallocz(sizeof(*samplesref->audio))))
        goto fail;

    samplesref->audio->nb_samples     = nb_samples;
    samplesref->audio->channel_layout = channel_layout;
    samplesref->audio->channels       = channels;

    planes = av_sample_fmt_is_planar(sample_fmt) ? channels : 1;

    /* make sure the buffer gets read permission or it's useless for output */
    samplesref->perms = perms | AV_PERM_READ;

    samples->refcount  = 1;
    samplesref->type   = AVMEDIA_TYPE_AUDIO;
    samplesref->format = sample_fmt;

    memcpy(samples->data, data,
           FFMIN(FF_ARRAY_ELEMS(samples->data), planes)*sizeof(samples->data[0]));
    memcpy(samplesref->data, samples->data, sizeof(samples->data));

    samples->linesize[0] = samplesref->linesize[0] = linesize;

    if (planes > FF_ARRAY_ELEMS(samples->data)) {
        samples->   extended_data = av_mallocz(sizeof(*samples->extended_data) *
                                               planes);
        samplesref->extended_data = av_mallocz(sizeof(*samplesref->extended_data) *
                                               planes);

        if (!samples->extended_data || !samplesref->extended_data)
            goto fail;

        memcpy(samples->   extended_data, data, sizeof(*data)*planes);
        memcpy(samplesref->extended_data, data, sizeof(*data)*planes);
    } else {
        samples->extended_data    = samples->data;
        samplesref->extended_data = samplesref->data;
    }

    samplesref->pts = AV_NOPTS_VALUE;

    return samplesref;

fail:
    if (samples && samples->extended_data != samples->data)
        av_freep(&samples->extended_data);
    if (samplesref) {
        av_freep(&samplesref->audio);
        if (samplesref->extended_data != samplesref->data)
            av_freep(&samplesref->extended_data);
    }
    av_freep(&samplesref);
    av_freep(&samples);
    return NULL;
}
<<<<<<< HEAD

AVFilterBufferRef* avfilter_get_audio_buffer_ref_from_arrays(uint8_t **data,
                                                             int linesize,int perms,
                                                             int nb_samples,
                                                             enum AVSampleFormat sample_fmt,
                                                             uint64_t channel_layout)
{
    int channels = av_get_channel_layout_nb_channels(channel_layout);
    return avfilter_get_audio_buffer_ref_from_arrays_channels(data, linesize, perms,
                                                              nb_samples, sample_fmt,
                                                              channels, channel_layout);
}
=======
#endif
>>>>>>> 7e350379
<|MERGE_RESOLUTION|>--- conflicted
+++ resolved
@@ -22,45 +22,29 @@
 #include "libavutil/avassert.h"
 #include "libavutil/channel_layout.h"
 #include "libavutil/common.h"
+#include "libavcodec/avcodec.h"
 
 #include "audio.h"
 #include "avfilter.h"
 #include "internal.h"
 
-<<<<<<< HEAD
 int avfilter_ref_get_channels(AVFilterBufferRef *ref)
 {
     return ref->audio ? ref->audio->channels : 0;
 }
 
-AVFilterBufferRef *ff_null_get_audio_buffer(AVFilterLink *link, int perms,
-                                            int nb_samples)
-=======
 AVFrame *ff_null_get_audio_buffer(AVFilterLink *link, int nb_samples)
->>>>>>> 7e350379
 {
     return ff_get_audio_buffer(link->dst->outputs[0], nb_samples);
 }
 
 AVFrame *ff_default_get_audio_buffer(AVFilterLink *link, int nb_samples)
 {
-<<<<<<< HEAD
-    AVFilterBufferRef *samplesref = NULL;
-    uint8_t **data;
-    int planar      = av_sample_fmt_is_planar(link->format);
-    int nb_channels = link->channels;
-    int planes      = planar ? nb_channels : 1;
-    int linesize;
-    int full_perms = AV_PERM_READ | AV_PERM_WRITE | AV_PERM_PRESERVE |
-                     AV_PERM_REUSE | AV_PERM_REUSE2 | AV_PERM_ALIGN;
+    AVFrame *frame = av_frame_alloc();
+    int channels = link->channels;
+    int buf_size, ret;
 
-    av_assert1(!(perms & ~(full_perms | AV_PERM_NEG_LINESIZES)));
-
-    if (!(data = av_mallocz(sizeof(*data) * planes)))
-=======
-    AVFrame *frame = av_frame_alloc();
-    int channels = av_get_channel_layout_nb_channels(link->channel_layout);
-    int buf_size, ret;
+    av_assert0(channels == av_get_channel_layout_nb_channels(link->channel_layout) || !av_get_channel_layout_nb_channels(link->channel_layout));
 
     if (!frame)
         return NULL;
@@ -68,24 +52,12 @@
     buf_size = av_samples_get_buffer_size(NULL, channels, nb_samples,
                                           link->format, 0);
     if (buf_size < 0)
->>>>>>> 7e350379
         goto fail;
 
     frame->buf[0] = av_buffer_alloc(buf_size);
     if (!frame->buf[0])
         goto fail;
 
-<<<<<<< HEAD
-    samplesref = avfilter_get_audio_buffer_ref_from_arrays_channels(
-        data, linesize, full_perms, nb_samples, link->format,
-        link->channels, link->channel_layout);
-    if (!samplesref)
-        goto fail;
-
-    samplesref->audio->sample_rate = link->sample_rate;
-
-    av_freep(&data);
-=======
     frame->nb_samples = nb_samples;
     ret = avcodec_fill_audio_frame(frame, channels, link->format,
                                    frame->buf[0]->data, buf_size, 0);
@@ -97,11 +69,11 @@
 
     frame->nb_samples     = nb_samples;
     frame->format         = link->format;
+    frame->channels       = link->channels;
     frame->channel_layout = link->channel_layout;
     frame->sample_rate    = link->sample_rate;
 
     return frame;
->>>>>>> 7e350379
 
 fail:
     av_buffer_unref(&frame->buf[0]);
@@ -122,22 +94,13 @@
     return ret;
 }
 
-<<<<<<< HEAD
+#if FF_API_AVFILTERBUFFER
 AVFilterBufferRef* avfilter_get_audio_buffer_ref_from_arrays_channels(uint8_t **data,
-                                                                      int linesize,
-                                                                      int perms,
+                                                                      int linesize,int perms,
                                                                       int nb_samples,
                                                                       enum AVSampleFormat sample_fmt,
                                                                       int channels,
                                                                       uint64_t channel_layout)
-=======
-#if FF_API_AVFILTERBUFFER
-AVFilterBufferRef* avfilter_get_audio_buffer_ref_from_arrays(uint8_t **data,
-                                                             int linesize,int perms,
-                                                             int nb_samples,
-                                                             enum AVSampleFormat sample_fmt,
-                                                             uint64_t channel_layout)
->>>>>>> 7e350379
 {
     int planes;
     AVFilterBuffer    *samples    = av_mallocz(sizeof(*samples));
@@ -206,7 +169,6 @@
     av_freep(&samples);
     return NULL;
 }
-<<<<<<< HEAD
 
 AVFilterBufferRef* avfilter_get_audio_buffer_ref_from_arrays(uint8_t **data,
                                                              int linesize,int perms,
@@ -219,6 +181,4 @@
                                                               nb_samples, sample_fmt,
                                                               channels, channel_layout);
 }
-=======
-#endif
->>>>>>> 7e350379
+#endif