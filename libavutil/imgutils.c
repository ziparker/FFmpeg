--- conflicted
+++ resolved
@@ -53,6 +53,9 @@
 {
     int s, shifted_w, linesize;
 
+    if (!desc)
+        return AVERROR(EINVAL);
+
     if (width < 0)
         return AVERROR(EINVAL);
     s = (max_step_comp == 1 || max_step_comp == 2) ? desc->log2_chroma_w : 0;
@@ -60,6 +63,7 @@
     if (shifted_w && max_step > INT_MAX / shifted_w)
         return AVERROR(EINVAL);
     linesize = max_step * shifted_w;
+
     if (desc->flags & PIX_FMT_BITSTREAM)
         linesize = (linesize + 7) >> 3;
     return linesize;
@@ -71,16 +75,8 @@
     int max_step     [4];       /* max pixel step for each plane */
     int max_step_comp[4];       /* the component for each plane which has the max pixel step */
 
-<<<<<<< HEAD
     if ((unsigned)pix_fmt >= AV_PIX_FMT_NB || desc->flags & PIX_FMT_HWACCEL)
         return AVERROR(EINVAL);
-=======
-    if (!desc)
-        return AVERROR(EINVAL);
-
-    if (desc->flags & PIX_FMT_BITSTREAM)
-        return (width * (desc->comp[0].step_minus1+1) + 7) >> 3;
->>>>>>> 22c8cbc0
 
     av_image_fill_max_pixsteps(max_step, max_step_comp, desc);
     return image_get_linesize(width, plane, max_step[plane], max_step_comp[plane], desc);
@@ -88,13 +84,8 @@
 
 int av_image_fill_linesizes(int linesizes[4], enum AVPixelFormat pix_fmt, int width)
 {
-<<<<<<< HEAD
     int i, ret;
-    const AVPixFmtDescriptor *desc = &av_pix_fmt_descriptors[pix_fmt];
-=======
-    int i;
-    const AVPixFmtDescriptor *desc = av_pix_fmt_desc_get(pix_fmt);
->>>>>>> 22c8cbc0
+    const AVPixFmtDescriptor *desc = av_pix_fmt_desc_get(pix_fmt);
     int max_step     [4];       /* max pixel step for each plane */
     int max_step_comp[4];       /* the component for each plane which has the max pixel step */
 
@@ -333,7 +324,7 @@
                             enum AVPixelFormat pix_fmt, int width, int height, int align)
 {
     int i, j, nb_planes = 0, linesize[4];
-    const AVPixFmtDescriptor *desc = &av_pix_fmt_descriptors[pix_fmt];
+    const AVPixFmtDescriptor *desc = av_pix_fmt_desc_get(pix_fmt);
     int size = av_image_get_buffer_size(pix_fmt, width, height, align);
 
     if (size > dst_size || size < 0)
