--- conflicted
+++ resolved
@@ -79,10 +79,6 @@
        tree.o                                                           \
        utils.o                                                          \
 
-<<<<<<< HEAD
-OBJS-$(ARCH_PPC) += ppc/cpu.o
-OBJS-$(ARCH_X86) += x86/cpu.o
-
 TESTPROGS = adler32 aes avstring base64 bprint cpu crc des eval file fifo \
             lfg lls md5 opt pca parseutils random_seed rational sha tree
 TESTPROGS-$(HAVE_LZO1X_999_COMPRESS) += lzo
@@ -90,9 +86,5 @@
 TOOLS = ffeval
 
 ARCH_HEADERS = bswap.h intmath.h intreadwrite.h timer.h
-=======
-TESTPROGS = adler32 aes avstring base64 cpu crc des eval fifo lfg lls \
-            md5 opt parseutils sha tree
->>>>>>> ef0ee7f6
 
 $(SUBDIR)lzo-test$(EXESUF): ELIBS = -llzo2