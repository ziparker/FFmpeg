--- conflicted
+++ resolved
@@ -154,12 +154,8 @@
 config:
 	$(SRC_PATH)/configure $(value FFMPEG_CONFIGURATION)
 
-<<<<<<< HEAD
+build: all alltools examples testprogs
 check: all alltools examples testprogs fate
-=======
-build: all alltools checkheaders examples testprogs
-check: all alltools checkheaders examples testprogs fate
->>>>>>> d1d6230e
 
 include $(SRC_PATH)/tests/Makefile
 
