--- conflicted
+++ resolved
@@ -4679,14 +4679,8 @@
 check_func  ${malloc_prefix}memalign            && enable memalign
 check_func  ${malloc_prefix}posix_memalign      && enable posix_memalign
 
-<<<<<<< HEAD
 check_func  access
-check_func_headers time.h clock_gettime || { check_func_headers time.h clock_gettime -lrt && add_extralibs -lrt; }
-=======
-check_cpp_condition unistd.h "defined(_POSIX_MONOTONIC_CLOCK)" &&
-    check_func_headers time.h clock_gettime || { check_func_headers time.h clock_gettime -lrt && add_extralibs -lrt && LIBRT="-lrt"; }
-
->>>>>>> 7d97511e
+check_func_headers time.h clock_gettime || { check_func_headers time.h clock_gettime -lrt && add_extralibs -lrt && LIBRT="-lrt"; }
 check_func  fcntl
 check_func  fork
 check_func  gethrtime
@@ -5734,8 +5728,7 @@
 EOF
 }
 
-<<<<<<< HEAD
-pkgconfig_generate libavutil     "FFmpeg utility library"               "$LIBAVUTIL_VERSION"     "$LIBM"
+pkgconfig_generate libavutil     "FFmpeg utility library"               "$LIBAVUTIL_VERSION"     "$LIBRT $LIBM"
 pkgconfig_generate libavcodec    "FFmpeg codec library"                 "$LIBAVCODEC_VERSION"    "$extralibs"
 pkgconfig_generate libavformat   "FFmpeg container format library"      "$LIBAVFORMAT_VERSION"   "$extralibs"
 pkgconfig_generate libavdevice   "FFmpeg device handling library"       "$LIBAVDEVICE_VERSION"   "$extralibs"
@@ -5743,13 +5736,4 @@
 pkgconfig_generate libpostproc   "FFmpeg postprocessing library"        "$LIBPOSTPROC_VERSION"   ""
 pkgconfig_generate libavresample "Libav audio resampling library"       "$LIBAVRESAMPLE_VERSION" "$LIBM"
 pkgconfig_generate libswscale    "FFmpeg image rescaling library"       "$LIBSWSCALE_VERSION"    "$LIBM"
-pkgconfig_generate libswresample "FFmpeg audio resampling library"      "$LIBSWRESAMPLE_VERSION" "$LIBM"
-=======
-pkgconfig_generate libavutil     "Libav utility library"          "$LIBAVUTIL_VERSION"     "$LIBRT $LIBM"
-pkgconfig_generate libavcodec    "Libav codec library"            "$LIBAVCODEC_VERSION"    "$extralibs"
-pkgconfig_generate libavformat   "Libav container format library" "$LIBAVFORMAT_VERSION"   "$extralibs"
-pkgconfig_generate libavdevice   "Libav device handling library"  "$LIBAVDEVICE_VERSION"   "$extralibs"
-pkgconfig_generate libavfilter   "Libav video filtering library"  "$LIBAVFILTER_VERSION"   "$extralibs"
-pkgconfig_generate libavresample "Libav audio resampling library" "$LIBAVRESAMPLE_VERSION" "$LIBM"
-pkgconfig_generate libswscale    "Libav image rescaling library"  "$LIBSWSCALE_VERSION"    "$LIBM"
->>>>>>> 7d97511e
+pkgconfig_generate libswresample "FFmpeg audio resampling library"      "$LIBSWRESAMPLE_VERSION" "$LIBM"