/*
 * MPEG1/2 muxer
 * Copyright (c) 2000, 2001, 2002 Fabrice Bellard
 *
 * This file is part of FFmpeg.
 *
 * FFmpeg is free software; you can redistribute it and/or
 * modify it under the terms of the GNU Lesser General Public
 * License as published by the Free Software Foundation; either
 * version 2.1 of the License, or (at your option) any later version.
 *
 * FFmpeg is distributed in the hope that it will be useful,
 * but WITHOUT ANY WARRANTY; without even the implied warranty of
 * MERCHANTABILITY or FITNESS FOR A PARTICULAR PURPOSE.  See the GNU
 * Lesser General Public License for more details.
 *
 * You should have received a copy of the GNU Lesser General Public
 * License along with FFmpeg; if not, write to the Free Software
 * Foundation, Inc., 51 Franklin Street, Fifth Floor, Boston, MA 02110-1301 USA
 */

#include <stdint.h>

#include "libavutil/attributes.h"
#include "libavutil/fifo.h"
#include "libavutil/log.h"
#include "libavutil/mathematics.h"
#include "libavutil/opt.h"

#include "libavcodec/put_bits.h"

#include "avformat.h"
#include "internal.h"
#include "mpeg.h"

#define MAX_PAYLOAD_SIZE 4096

#undef NDEBUG
#include <assert.h>

typedef struct PacketDesc {
    int64_t pts;
    int64_t dts;
    int size;
    int unwritten_size;
    int flags;
    struct PacketDesc *next;
} PacketDesc;

typedef struct {
    AVFifoBuffer *fifo;
    uint8_t id;
    int max_buffer_size; /* in bytes */
    int buffer_index;
    PacketDesc *predecode_packet;
    PacketDesc *premux_packet;
    PacketDesc **next_packet;
    int packet_number;
    uint8_t lpcm_header[3];
    int lpcm_align;
    int bytes_to_iframe;
    int align_iframe;
    int64_t vobu_start_pts;
} StreamInfo;

typedef struct {
    const AVClass *class;
    int packet_size; /* required packet size */
    int packet_number;
    int pack_header_freq;     /* frequency (in packets^-1) at which we send pack headers */
    int system_header_freq;
    int system_header_size;
    int user_mux_rate; /* bitrate in units of bits/s */
    int mux_rate; /* bitrate in units of 50 bytes/s */
    /* stream info */
    int audio_bound;
    int video_bound;
    int is_mpeg2;
    int is_vcd;
    int is_svcd;
    int is_dvd;
    int64_t last_scr; /* current system clock */

    double vcd_padding_bitrate; // FIXME floats
    int64_t vcd_padding_bytes_written;

    int preload;
} MpegMuxContext;

extern AVOutputFormat ff_mpeg1vcd_muxer;
extern AVOutputFormat ff_mpeg2dvd_muxer;
extern AVOutputFormat ff_mpeg2svcd_muxer;
extern AVOutputFormat ff_mpeg2vob_muxer;

static int put_pack_header(AVFormatContext *ctx, uint8_t *buf,
                           int64_t timestamp)
{
    MpegMuxContext *s = ctx->priv_data;
    PutBitContext pb;

    init_put_bits(&pb, buf, 128);

    put_bits32(&pb, PACK_START_CODE);
    if (s->is_mpeg2)
        put_bits(&pb, 2, 0x1);
    else
        put_bits(&pb, 4, 0x2);
    put_bits(&pb,  3, (uint32_t)((timestamp >> 30) & 0x07));
    put_bits(&pb,  1, 1);
    put_bits(&pb, 15, (uint32_t)((timestamp >> 15) & 0x7fff));
    put_bits(&pb,  1, 1);
    put_bits(&pb, 15, (uint32_t)((timestamp)       & 0x7fff));
    put_bits(&pb,  1, 1);
    if (s->is_mpeg2)
        /* clock extension */
        put_bits(&pb, 9, 0);
    put_bits(&pb, 1, 1);
    put_bits(&pb, 22, s->mux_rate);
    put_bits(&pb, 1, 1);
    if (s->is_mpeg2) {
        put_bits(&pb, 1, 1);
        put_bits(&pb, 5, 0x1f); /* reserved */
        put_bits(&pb, 3, 0); /* stuffing length */
    }
    flush_put_bits(&pb);
    return put_bits_ptr(&pb) - pb.buf;
}

static int put_system_header(AVFormatContext *ctx, uint8_t *buf,
                             int only_for_stream_id)
{
    MpegMuxContext *s = ctx->priv_data;
    int size, i, private_stream_coded, id;
    PutBitContext pb;

    init_put_bits(&pb, buf, 128);

    put_bits32(&pb, SYSTEM_HEADER_START_CODE);
    put_bits(&pb, 16, 0);
    put_bits(&pb, 1, 1);

    /* maximum bit rate of the multiplexed stream */
    put_bits(&pb, 22, s->mux_rate);
    put_bits(&pb, 1, 1); /* marker */
    if (s->is_vcd && only_for_stream_id == VIDEO_ID) {
        /* This header applies only to the video stream
         * (see VCD standard p. IV-7) */
        put_bits(&pb, 6, 0);
    } else
        put_bits(&pb, 6, s->audio_bound);

    if (s->is_vcd) {
        /* see VCD standard, p. IV-7 */
        put_bits(&pb, 1, 0);
        put_bits(&pb, 1, 1);
    } else {
        put_bits(&pb, 1, 0); /* variable bitrate */
        put_bits(&pb, 1, 0); /* non constrainted bit stream */
    }

    if (s->is_vcd || s->is_dvd) {
        /* see VCD standard p IV-7 */
        put_bits(&pb, 1, 1); /* audio locked */
        put_bits(&pb, 1, 1); /* video locked */
    } else {
        put_bits(&pb, 1, 0); /* audio locked */
        put_bits(&pb, 1, 0); /* video locked */
    }

    put_bits(&pb, 1, 1); /* marker */

    if (s->is_vcd && (only_for_stream_id & 0xe0) == AUDIO_ID) {
        /* This header applies only to the audio stream
         * (see VCD standard p. IV-7) */
        put_bits(&pb, 5, 0);
    } else
        put_bits(&pb, 5, s->video_bound);

    if (s->is_dvd) {
        put_bits(&pb, 1, 0);    /* packet_rate_restriction_flag */
        put_bits(&pb, 7, 0x7f); /* reserved byte */
    } else
        put_bits(&pb, 8, 0xff); /* reserved byte */

    /* DVD-Video Stream_bound entries
     * id (0xB9) video, maximum P-STD for stream 0xE0. (P-STD_buffer_bound_scale = 1)
     * id (0xB8) audio, maximum P-STD for any MPEG audio (0xC0 to 0xC7) streams. If there are none set to 4096 (32x128). (P-STD_buffer_bound_scale = 0)
     * id (0xBD) private stream 1 (audio other than MPEG and subpictures). (P-STD_buffer_bound_scale = 1)
     * id (0xBF) private stream 2, NAV packs, set to 2x1024. */
    if (s->is_dvd) {

        int P_STD_max_video = 0;
        int P_STD_max_mpeg_audio = 0;
        int P_STD_max_mpeg_PS1 = 0;

        for (i = 0; i < ctx->nb_streams; i++) {
            StreamInfo *stream = ctx->streams[i]->priv_data;

            id = stream->id;
            if (id == 0xbd && stream->max_buffer_size > P_STD_max_mpeg_PS1) {
                P_STD_max_mpeg_PS1 = stream->max_buffer_size;
            } else if (id >= 0xc0 && id <= 0xc7 &&
                       stream->max_buffer_size > P_STD_max_mpeg_audio) {
                P_STD_max_mpeg_audio = stream->max_buffer_size;
            } else if (id == 0xe0 &&
                       stream->max_buffer_size > P_STD_max_video) {
                P_STD_max_video = stream->max_buffer_size;
            }
        }

        /* video */
        put_bits(&pb, 8, 0xb9); /* stream ID */
        put_bits(&pb, 2, 3);
        put_bits(&pb, 1, 1);
        put_bits(&pb, 13, P_STD_max_video / 1024);

        /* audio */
        if (P_STD_max_mpeg_audio == 0)
            P_STD_max_mpeg_audio = 4096;
        put_bits(&pb, 8, 0xb8); /* stream ID */
        put_bits(&pb, 2, 3);
        put_bits(&pb, 1, 0);
        put_bits(&pb, 13, P_STD_max_mpeg_audio / 128);

        /* private stream 1 */
        put_bits(&pb, 8, 0xbd); /* stream ID */
        put_bits(&pb, 2, 3);
        put_bits(&pb, 1, 0);
        put_bits(&pb, 13, P_STD_max_mpeg_PS1 / 128);

        /* private stream 2 */
        put_bits(&pb, 8, 0xbf); /* stream ID */
        put_bits(&pb, 2, 3);
        put_bits(&pb, 1, 1);
        put_bits(&pb, 13, 2);
    } else {
        /* audio stream info */
        private_stream_coded = 0;
        for (i = 0; i < ctx->nb_streams; i++) {
            StreamInfo *stream = ctx->streams[i]->priv_data;

            /* For VCDs, only include the stream info for the stream
             * that the pack which contains this system belongs to.
             * (see VCD standard p. IV-7) */
            if (!s->is_vcd || stream->id == only_for_stream_id ||
                only_for_stream_id == 0) {
                id = stream->id;
                if (id < 0xc0) {
                    /* special case for private streams (AC-3 uses that) */
                    if (private_stream_coded)
                        continue;
                    private_stream_coded = 1;
                    id = 0xbd;
                }
                put_bits(&pb, 8, id);         /* stream ID */
                put_bits(&pb, 2, 3);
                if (id < 0xe0) {
                    /* audio */
                    put_bits(&pb, 1, 0);
                    put_bits(&pb, 13, stream->max_buffer_size / 128);
                } else {
                    /* video */
                    put_bits(&pb, 1, 1);
                    put_bits(&pb, 13, stream->max_buffer_size / 1024);
                }
            }
        }
    }

    flush_put_bits(&pb);
    size = put_bits_ptr(&pb) - pb.buf;
    /* patch packet size */
    AV_WB16(buf + 4, size - 6);

    return size;
}

static int get_system_header_size(AVFormatContext *ctx)
{
    int buf_index, i, private_stream_coded;
    StreamInfo *stream;
    MpegMuxContext *s = ctx->priv_data;

    if (s->is_dvd)
        return 18; // DVD-Video system headers are 18 bytes fixed length.

    buf_index = 12;
    private_stream_coded = 0;
    for (i = 0; i < ctx->nb_streams; i++) {
        stream = ctx->streams[i]->priv_data;
        if (stream->id < 0xc0) {
            if (private_stream_coded)
                continue;
            private_stream_coded = 1;
        }
        buf_index += 3;
    }
    return buf_index;
}

static av_cold int mpeg_mux_init(AVFormatContext *ctx)
{
    MpegMuxContext *s = ctx->priv_data;
    int bitrate, i, mpa_id, mpv_id, mps_id, ac3_id, dts_id, lpcm_id, j;
    AVStream *st;
    StreamInfo *stream;
    int audio_bitrate;
    int video_bitrate;

    s->packet_number = 0;
    s->is_vcd   =  (CONFIG_MPEG1VCD_MUXER  && ctx->oformat == &ff_mpeg1vcd_muxer);
    s->is_svcd  =  (CONFIG_MPEG2SVCD_MUXER && ctx->oformat == &ff_mpeg2svcd_muxer);
    s->is_mpeg2 = ((CONFIG_MPEG2VOB_MUXER  && ctx->oformat == &ff_mpeg2vob_muxer) ||
                   (CONFIG_MPEG2DVD_MUXER  && ctx->oformat == &ff_mpeg2dvd_muxer) ||
                   (CONFIG_MPEG2SVCD_MUXER && ctx->oformat == &ff_mpeg2svcd_muxer));
    s->is_dvd   =  (CONFIG_MPEG2DVD_MUXER  && ctx->oformat == &ff_mpeg2dvd_muxer);

    if (ctx->packet_size) {
        if (ctx->packet_size < 20 || ctx->packet_size > (1 << 23) + 10) {
            av_log(ctx, AV_LOG_ERROR, "Invalid packet size %d\n",
                   ctx->packet_size);
            goto fail;
        }
        s->packet_size = ctx->packet_size;
    } else
        s->packet_size = 2048;
<<<<<<< HEAD
    if (ctx->max_delay < 0) /* Not set by the caller */
        ctx->max_delay = 0.7*AV_TIME_BASE;
=======
    if (ctx->max_delay < 0)     /* Not set by the caller */
        ctx->max_delay = 0;
>>>>>>> e4c9e59a

    s->vcd_padding_bytes_written = 0;
    s->vcd_padding_bitrate       = 0;

    s->audio_bound = 0;
    s->video_bound = 0;

    mpa_id  = AUDIO_ID;
    ac3_id  = AC3_ID;
    dts_id  = DTS_ID;
    mpv_id  = VIDEO_ID;
    mps_id  = SUB_ID;
    lpcm_id = LPCM_ID;

    for (i = 0; i < ctx->nb_streams; i++) {
        st     = ctx->streams[i];
        stream = av_mallocz(sizeof(StreamInfo));
        if (!stream)
            goto fail;
        st->priv_data = stream;

        avpriv_set_pts_info(st, 64, 1, 90000);

        switch (st->codec->codec_type) {
        case AVMEDIA_TYPE_AUDIO:
<<<<<<< HEAD
            if (!s->is_mpeg2 &&
                (st->codec->codec_id == AV_CODEC_ID_AC3 ||
                 st->codec->codec_id == AV_CODEC_ID_DTS ||
                 st->codec->codec_id == AV_CODEC_ID_PCM_S16BE))
                 av_log(ctx, AV_LOG_WARNING,
                        "%s in MPEG-1 system streams is not widely supported, "
                        "consider using the vob or the dvd muxer "
                        "to force a MPEG-2 program stream.\n",
                        avcodec_get_name(st->codec->codec_id));
            if        (st->codec->codec_id == AV_CODEC_ID_AC3) {
=======
            if (st->codec->codec_id == AV_CODEC_ID_AC3) {
>>>>>>> e4c9e59a
                stream->id = ac3_id++;
            } else if (st->codec->codec_id == AV_CODEC_ID_DTS) {
                stream->id = dts_id++;
            } else if (st->codec->codec_id == AV_CODEC_ID_PCM_S16BE) {
                stream->id = lpcm_id++;
                for (j = 0; j < 4; j++) {
                    if (lpcm_freq_tab[j] == st->codec->sample_rate)
                        break;
                }
                if (j == 4)
                    goto fail;
                if (st->codec->channels > 8)
                    return -1;
                stream->lpcm_header[0] = 0x0c;
                stream->lpcm_header[1] = (st->codec->channels - 1) | (j << 4);
                stream->lpcm_header[2] = 0x80;
                stream->lpcm_align     = st->codec->channels * 2;
            } else {
                stream->id = mpa_id++;
            }

            /* This value HAS to be used for VCD (see VCD standard, p. IV-7).
             * Right now it is also used for everything else. */
            stream->max_buffer_size = 4 * 1024;
            s->audio_bound++;
            break;
        case AVMEDIA_TYPE_VIDEO:
            stream->id = mpv_id++;
            if (st->codec->rc_buffer_size)
                stream->max_buffer_size = 6 * 1024 + st->codec->rc_buffer_size / 8;
            else {
<<<<<<< HEAD
                av_log(ctx, AV_LOG_WARNING, "VBV buffer size not set, using default size of 130KB\n"
                                            "If you want the mpeg file to be compliant to some specification\n"
                                            "Like DVD, VCD or others, make sure you set the correct buffer size\n");
                stream->max_buffer_size = 230*1024; //FIXME this is probably too small as default
=======
                av_log(ctx, AV_LOG_WARNING,
                       "VBV buffer size not set, muxing may fail\n");
                // FIXME: this is probably too small as default
                stream->max_buffer_size = 230 * 1024;
>>>>>>> e4c9e59a
            }
            if (stream->max_buffer_size > 1024 * 8191) {
                av_log(ctx, AV_LOG_WARNING, "buffer size %d, too large\n", stream->max_buffer_size);
                stream->max_buffer_size = 1024 * 8191;
            }
            s->video_bound++;
            break;
        case AVMEDIA_TYPE_SUBTITLE:
            stream->id              = mps_id++;
            stream->max_buffer_size = 16 * 1024;
            break;
        default:
            return -1;
        }
        stream->fifo = av_fifo_alloc(16);
        if (!stream->fifo)
            goto fail;
    }
    bitrate       = 0;
    audio_bitrate = 0;
    video_bitrate = 0;
    for (i = 0; i < ctx->nb_streams; i++) {
        int codec_rate;
        st     = ctx->streams[i];
        stream = (StreamInfo *)st->priv_data;

        if (st->codec->rc_max_rate || stream->id == VIDEO_ID)
            codec_rate = st->codec->rc_max_rate;
        else
            codec_rate = st->codec->bit_rate;

        if (!codec_rate)
            codec_rate = (1 << 21) * 8 * 50 / ctx->nb_streams;

        bitrate += codec_rate;

        if ((stream->id & 0xe0) == AUDIO_ID)
            audio_bitrate += codec_rate;
        else if (stream->id == VIDEO_ID)
            video_bitrate += codec_rate;
    }

    if (s->user_mux_rate) {
        s->mux_rate = (s->user_mux_rate + (8 * 50) - 1) / (8 * 50);
    } else {
        /* we increase slightly the bitrate to take into account the
         * headers. XXX: compute it exactly */
        bitrate    += bitrate / 20;
        bitrate    += 10000;
        s->mux_rate = (bitrate + (8 * 50) - 1) / (8 * 50);
        if (s->mux_rate >= (1<<22)) {
            av_log(ctx, AV_LOG_WARNING, "mux rate %d is too large\n", s->mux_rate);
            s->mux_rate = (1<<22) - 1;
        }
    }

    if (s->is_vcd) {
        double overhead_rate;

        /* The VCD standard mandates that the mux_rate field is 3528
         * (see standard p. IV-6).
         * The value is actually "wrong", i.e. if you calculate
         * it using the normal formula and the 75 sectors per second transfer
         * rate you get a different value because the real pack size is 2324,
         * not 2352. But the standard explicitly specifies that the mux_rate
         * field in the header must have this value. */
        // s->mux_rate = 2352 * 75 / 50;    /* = 3528 */

        /* The VCD standard states that the muxed stream must be
         * exactly 75 packs / second (the data rate of a single speed cdrom).
         * Since the video bitrate (probably 1150000 bits/sec) will be below
         * the theoretical maximum we have to add some padding packets
         * to make up for the lower data rate.
         * (cf. VCD standard p. IV-6 ) */

        /* Add the header overhead to the data rate.
         * 2279 data bytes per audio pack, 2294 data bytes per video pack */
        overhead_rate  = ((audio_bitrate / 8.0) / 2279) * (2324 - 2279);
        overhead_rate += ((video_bitrate / 8.0) / 2294) * (2324 - 2294);
        overhead_rate *= 8;

        /* Add padding so that the full bitrate is 2324*75 bytes/sec */
        s->vcd_padding_bitrate = 2324 * 75 * 8 - (bitrate + overhead_rate);
    }

    if (s->is_vcd || s->is_mpeg2)
        /* every packet */
        s->pack_header_freq = 1;
    else
        /* every 2 seconds */
        s->pack_header_freq = 2 * bitrate / s->packet_size / 8;

    /* the above seems to make pack_header_freq zero sometimes */
    if (s->pack_header_freq == 0)
        s->pack_header_freq = 1;

    if (s->is_mpeg2)
        /* every 200 packets. Need to look at the spec.  */
        s->system_header_freq = s->pack_header_freq * 40;
    else if (s->is_vcd)
        /* the standard mandates that there are only two system headers
         * in the whole file: one in the first packet of each stream.
         * (see standard p. IV-7 and IV-8) */
        s->system_header_freq = 0x7fffffff;
    else
        s->system_header_freq = s->pack_header_freq * 5;

    for (i = 0; i < ctx->nb_streams; i++) {
        stream                = ctx->streams[i]->priv_data;
        stream->packet_number = 0;
    }
    s->system_header_size = get_system_header_size(ctx);
<<<<<<< HEAD
    s->last_scr = AV_NOPTS_VALUE;
=======
    s->last_scr           = 0;
>>>>>>> e4c9e59a
    return 0;

fail:
    for (i = 0; i < ctx->nb_streams; i++)
        av_free(ctx->streams[i]->priv_data);
    return AVERROR(ENOMEM);
}

static inline void put_timestamp(AVIOContext *pb, int id, int64_t timestamp)
{
    avio_w8(pb, (id << 4) |  (((timestamp >> 30) & 0x07)   << 1) | 1);
    avio_wb16(pb, (uint16_t)((((timestamp >> 15) & 0x7fff) << 1) | 1));
    avio_wb16(pb, (uint16_t)((((timestamp)       & 0x7fff) << 1) | 1));
}

/* return the number of padding bytes that should be inserted into
 * the multiplexed stream. */
static int get_vcd_padding_size(AVFormatContext *ctx, int64_t pts)
{
    MpegMuxContext *s = ctx->priv_data;
    int pad_bytes = 0;

    if (s->vcd_padding_bitrate > 0 && pts != AV_NOPTS_VALUE) {
        int64_t full_pad_bytes;

        // FIXME: this is wrong
        full_pad_bytes =
            (int64_t)((s->vcd_padding_bitrate * (pts / 90000.0)) / 8.0);
        pad_bytes = (int)(full_pad_bytes - s->vcd_padding_bytes_written);

        if (pad_bytes < 0)
            /* might happen if we have already padded to a later timestamp. This
             * can occur if another stream has already advanced further. */
            pad_bytes = 0;
    }

    return pad_bytes;
}

/* Write an MPEG padding packet header. */
static void put_padding_packet(AVFormatContext *ctx, AVIOContext *pb,
                               int packet_bytes)
{
    MpegMuxContext *s = ctx->priv_data;
    int i;

    avio_wb32(pb, PADDING_STREAM);
    avio_wb16(pb, packet_bytes - 6);
    if (!s->is_mpeg2) {
        avio_w8(pb, 0x0f);
        packet_bytes -= 7;
    } else
        packet_bytes -= 6;

    for (i = 0; i < packet_bytes; i++)
        avio_w8(pb, 0xff);
}

static int get_nb_frames(AVFormatContext *ctx, StreamInfo *stream, int len)
{
    int nb_frames        = 0;
    PacketDesc *pkt_desc = stream->premux_packet;

    while (len > 0) {
        if (pkt_desc->size == pkt_desc->unwritten_size)
            nb_frames++;
        len     -= pkt_desc->unwritten_size;
        pkt_desc = pkt_desc->next;
    }

    return nb_frames;
}

/* flush the packet on stream stream_index */
static int flush_packet(AVFormatContext *ctx, int stream_index,
                        int64_t pts, int64_t dts, int64_t scr, int trailer_size)
{
    MpegMuxContext *s  = ctx->priv_data;
    StreamInfo *stream = ctx->streams[stream_index]->priv_data;
    uint8_t *buf_ptr;
    int size, payload_size, startcode, id, stuffing_size, i, header_len;
    int packet_size;
    uint8_t buffer[128];
    int zero_trail_bytes = 0;
    int pad_packet_bytes = 0;
    int pes_flags;
    /* "general" pack without data specific to one stream? */
    int general_pack = 0;
    int nb_frames;

    id = stream->id;

    av_dlog(ctx, "packet ID=%2x PTS=%0.3f\n", id, pts / 90000.0);

    buf_ptr = buffer;

    if ((s->packet_number % s->pack_header_freq) == 0 || s->last_scr != scr) {
        /* output pack and systems header if needed */
        size        = put_pack_header(ctx, buf_ptr, scr);
        buf_ptr    += size;
        s->last_scr = scr;

        if (s->is_vcd) {
            /* there is exactly one system header for each stream in a VCD MPEG,
             * One in the very first video packet and one in the very first
             * audio packet (see VCD standard p. IV-7 and IV-8). */

            if (stream->packet_number == 0) {
                size     = put_system_header(ctx, buf_ptr, id);
                buf_ptr += size;
            }
        } else if (s->is_dvd) {
            if (stream->align_iframe || s->packet_number == 0) {
                int PES_bytes_to_fill = s->packet_size - size - 10;

                if (pts != AV_NOPTS_VALUE) {
                    if (dts != pts)
                        PES_bytes_to_fill -= 5 + 5;
                    else
                        PES_bytes_to_fill -= 5;
                }

                if (stream->bytes_to_iframe == 0 || s->packet_number == 0) {
                    size     = put_system_header(ctx, buf_ptr, 0);
                    buf_ptr += size;
                    size     = buf_ptr - buffer;
                    avio_write(ctx->pb, buffer, size);

                    avio_wb32(ctx->pb, PRIVATE_STREAM_2);
                    avio_wb16(ctx->pb, 0x03d4);     // length
                    avio_w8(ctx->pb, 0x00);         // substream ID, 00=PCI
                    for (i = 0; i < 979; i++)
                        avio_w8(ctx->pb, 0x00);

                    avio_wb32(ctx->pb, PRIVATE_STREAM_2);
                    avio_wb16(ctx->pb, 0x03fa);     // length
                    avio_w8(ctx->pb, 0x01);         // substream ID, 01=DSI
                    for (i = 0; i < 1017; i++)
                        avio_w8(ctx->pb, 0x00);

                    memset(buffer, 0, 128);
                    buf_ptr = buffer;
                    s->packet_number++;
                    stream->align_iframe = 0;
                    // FIXME: rounding and first few bytes of each packet
                    scr        += s->packet_size * 90000LL /
                                  (s->mux_rate * 50LL);
                    size        = put_pack_header(ctx, buf_ptr, scr);
                    s->last_scr = scr;
                    buf_ptr    += size;
                    /* GOP Start */
                } else if (stream->bytes_to_iframe < PES_bytes_to_fill) {
                    pad_packet_bytes = PES_bytes_to_fill -
                                       stream->bytes_to_iframe;
                }
            }
        } else {
            if ((s->packet_number % s->system_header_freq) == 0) {
                size     = put_system_header(ctx, buf_ptr, 0);
                buf_ptr += size;
            }
        }
    }
    size = buf_ptr - buffer;
    avio_write(ctx->pb, buffer, size);

    packet_size = s->packet_size - size;

    if (s->is_vcd && (id & 0xe0) == AUDIO_ID)
        /* The VCD standard demands that 20 zero bytes follow
         * each audio pack (see standard p. IV-8). */
        zero_trail_bytes += 20;

    if ((s->is_vcd && stream->packet_number == 0) ||
        (s->is_svcd && s->packet_number == 0)) {
        /* for VCD the first pack of each stream contains only the pack header,
         * the system header and lots of padding (see VCD standard p. IV-6).
         * In the case of an audio pack, 20 zero bytes are also added at
         * the end. */
        /* For SVCD we fill the very first pack to increase compatibility with
         * some DVD players. Not mandated by the standard. */
        if (s->is_svcd)
            /* the system header refers to both streams and no stream data */
            general_pack = 1;
        pad_packet_bytes = packet_size - zero_trail_bytes;
    }

    packet_size -= pad_packet_bytes + zero_trail_bytes;

    if (packet_size > 0) {
        /* packet header size */
        packet_size -= 6;

        /* packet header */
        if (s->is_mpeg2) {
            header_len = 3;
            if (stream->packet_number == 0)
                header_len += 3; /* PES extension */
            header_len += 1; /* obligatory stuffing byte */
        } else {
            header_len = 0;
        }
        if (pts != AV_NOPTS_VALUE) {
            if (dts != pts)
                header_len += 5 + 5;
            else
                header_len += 5;
        } else {
            if (!s->is_mpeg2)
                header_len++;
        }

        payload_size = packet_size - header_len;
        if (id < 0xc0) {
            startcode     = PRIVATE_STREAM_1;
            payload_size -= 1;
            if (id >= 0x40) {
                payload_size -= 3;
                if (id >= 0xa0)
                    payload_size -= 3;
            }
        } else {
            startcode = 0x100 + id;
        }

        stuffing_size = payload_size - av_fifo_size(stream->fifo);

        // first byte does not fit -> reset pts/dts + stuffing
        if (payload_size <= trailer_size && pts != AV_NOPTS_VALUE) {
            int timestamp_len = 0;
            if (dts != pts)
                timestamp_len += 5;
            if (pts != AV_NOPTS_VALUE)
                timestamp_len += s->is_mpeg2 ? 5 : 4;
            pts         =
            dts         = AV_NOPTS_VALUE;
            header_len -= timestamp_len;
            if (s->is_dvd && stream->align_iframe) {
                pad_packet_bytes += timestamp_len;
                packet_size      -= timestamp_len;
            } else {
                payload_size += timestamp_len;
            }
            stuffing_size += timestamp_len;
            if (payload_size > trailer_size)
                stuffing_size += payload_size - trailer_size;
        }

        // can't use padding, so use stuffing
        if (pad_packet_bytes > 0 && pad_packet_bytes <= 7) {
            packet_size  += pad_packet_bytes;
            payload_size += pad_packet_bytes; // undo the previous adjustment
            if (stuffing_size < 0)
                stuffing_size = pad_packet_bytes;
            else
                stuffing_size += pad_packet_bytes;
            pad_packet_bytes = 0;
        }

        if (stuffing_size < 0)
            stuffing_size = 0;

        if (startcode == PRIVATE_STREAM_1 && id >= 0xa0) {
            if (payload_size < av_fifo_size(stream->fifo))
                stuffing_size += payload_size % stream->lpcm_align;
        }

        if (stuffing_size > 16) {   /* <=16 for MPEG-1, <=32 for MPEG-2 */
            pad_packet_bytes += stuffing_size;
            packet_size      -= stuffing_size;
            payload_size     -= stuffing_size;
            stuffing_size     = 0;
        }

        nb_frames = get_nb_frames(ctx, stream, payload_size - stuffing_size);

        avio_wb32(ctx->pb, startcode);

        avio_wb16(ctx->pb, packet_size);

        if (!s->is_mpeg2)
            for (i = 0; i < stuffing_size; i++)
                avio_w8(ctx->pb, 0xff);

        if (s->is_mpeg2) {
            avio_w8(ctx->pb, 0x80); /* mpeg2 id */

            pes_flags = 0;

            if (pts != AV_NOPTS_VALUE) {
                pes_flags |= 0x80;
                if (dts != pts)
                    pes_flags |= 0x40;
            }

            /* Both the MPEG-2 and the SVCD standards demand that the
             * P-STD_buffer_size field be included in the first packet of
             * every stream. (see SVCD standard p. 26 V.2.3.1 and V.2.3.2
             * and MPEG-2 standard 2.7.7) */
            if (stream->packet_number == 0)
                pes_flags |= 0x01;

            avio_w8(ctx->pb, pes_flags); /* flags */
            avio_w8(ctx->pb, header_len - 3 + stuffing_size);

            if (pes_flags & 0x80)  /* write pts */
                put_timestamp(ctx->pb, (pes_flags & 0x40) ? 0x03 : 0x02, pts);
            if (pes_flags & 0x40)  /* write dts */
                put_timestamp(ctx->pb, 0x01, dts);

            if (pes_flags & 0x01) {  /* write pes extension */
                avio_w8(ctx->pb, 0x10); /* flags */

                /* P-STD buffer info */
                if ((id & 0xe0) == AUDIO_ID)
                    avio_wb16(ctx->pb, 0x4000 | stream->max_buffer_size / 128);
                else
                    avio_wb16(ctx->pb, 0x6000 | stream->max_buffer_size / 1024);
            }
        } else {
            if (pts != AV_NOPTS_VALUE) {
                if (dts != pts) {
                    put_timestamp(ctx->pb, 0x03, pts);
                    put_timestamp(ctx->pb, 0x01, dts);
                } else {
                    put_timestamp(ctx->pb, 0x02, pts);
                }
            } else {
                avio_w8(ctx->pb, 0x0f);
            }
        }

        if (s->is_mpeg2) {
            /* special stuffing byte that is always written
             * to prevent accidental generation of start codes. */
            avio_w8(ctx->pb, 0xff);

            for (i = 0; i < stuffing_size; i++)
                avio_w8(ctx->pb, 0xff);
        }

        if (startcode == PRIVATE_STREAM_1) {
            avio_w8(ctx->pb, id);
            if (id >= 0xa0) {
                /* LPCM (XXX: check nb_frames) */
                avio_w8(ctx->pb, 7);
                avio_wb16(ctx->pb, 4); /* skip 3 header bytes */
                avio_w8(ctx->pb, stream->lpcm_header[0]);
                avio_w8(ctx->pb, stream->lpcm_header[1]);
                avio_w8(ctx->pb, stream->lpcm_header[2]);
            } else if (id >= 0x40) {
                /* AC-3 */
                avio_w8(ctx->pb, nb_frames);
                avio_wb16(ctx->pb, trailer_size + 1);
            }
        }

        /* output data */
        assert(payload_size - stuffing_size <= av_fifo_size(stream->fifo));
<<<<<<< HEAD
        av_fifo_generic_read(stream->fifo, ctx->pb, payload_size - stuffing_size, (void*)avio_write);
=======
        av_fifo_generic_read(stream->fifo, ctx->pb,
                             payload_size - stuffing_size, &avio_write);
>>>>>>> e4c9e59a
        stream->bytes_to_iframe -= payload_size - stuffing_size;
    } else {
        payload_size  =
        stuffing_size = 0;
    }

    if (pad_packet_bytes > 0)
        put_padding_packet(ctx, ctx->pb, pad_packet_bytes);

    for (i = 0; i < zero_trail_bytes; i++)
        avio_w8(ctx->pb, 0x00);

    avio_flush(ctx->pb);

    s->packet_number++;

    /* only increase the stream packet number if this pack actually contains
     * something that is specific to this stream! I.e. a dedicated header
     * or some data. */
    if (!general_pack)
        stream->packet_number++;

    return payload_size - stuffing_size;
}

static void put_vcd_padding_sector(AVFormatContext *ctx)
{
    /* There are two ways to do this padding: writing a sector/pack
     * of 0 values, or writing an MPEG padding pack. Both seem to
     * work with most decoders, BUT the VCD standard only allows a 0-sector
     * (see standard p. IV-4, IV-5).
     * So a 0-sector it is... */

    MpegMuxContext *s = ctx->priv_data;
    int i;

    for (i = 0; i < s->packet_size; i++)
        avio_w8(ctx->pb, 0);

    s->vcd_padding_bytes_written += s->packet_size;

    avio_flush(ctx->pb);

    /* increasing the packet number is correct. The SCR of the following packs
     * is calculated from the packet_number and it has to include the padding
     * sector (it represents the sector index, not the MPEG pack index)
     * (see VCD standard p. IV-6) */
    s->packet_number++;
}

static int remove_decoded_packets(AVFormatContext *ctx, int64_t scr)
{
    int i;

    for (i = 0; i < ctx->nb_streams; i++) {
        AVStream *st = ctx->streams[i];
        StreamInfo *stream = st->priv_data;
        PacketDesc *pkt_desc;

        while ((pkt_desc = stream->predecode_packet) &&
               scr > pkt_desc->dts) { // FIXME: > vs >=
            if (stream->buffer_index < pkt_desc->size ||
                stream->predecode_packet == stream->premux_packet) {
                av_log(ctx, AV_LOG_ERROR,
                       "buffer underflow st=%d bufi=%d size=%d\n",
                       i, stream->buffer_index, pkt_desc->size);
                break;
            }
            stream->buffer_index    -= pkt_desc->size;
            stream->predecode_packet = pkt_desc->next;
            av_freep(&pkt_desc);
        }
    }

    return 0;
}

static int output_packet(AVFormatContext *ctx, int flush)
{
    MpegMuxContext *s = ctx->priv_data;
    AVStream *st;
    StreamInfo *stream;
    int i, avail_space = 0, es_size, trailer_size;
    int best_i = -1;
    int best_score = INT_MIN;
    int ignore_constraints = 0;
    int64_t scr = s->last_scr;
    PacketDesc *timestamp_packet;
    const int64_t max_delay = av_rescale(ctx->max_delay, 90000, AV_TIME_BASE);

retry:
    for (i = 0; i < ctx->nb_streams; i++) {
        AVStream *st = ctx->streams[i];
        StreamInfo *stream = st->priv_data;
<<<<<<< HEAD
        const int avail_data=  av_fifo_size(stream->fifo);
        const int space= stream->max_buffer_size - stream->buffer_index;
        int rel_space= 1024LL*space / stream->max_buffer_size;
        PacketDesc *next_pkt= stream->premux_packet;
=======
        const int avail_data = av_fifo_size(stream->fifo);
        const int space = stream->max_buffer_size - stream->buffer_index;
        int rel_space = 1024 * space / stream->max_buffer_size;
        PacketDesc *next_pkt = stream->premux_packet;
>>>>>>> e4c9e59a

        /* for subtitle, a single PES packet must be generated,
         * so we flush after every single subtitle packet */
        if (s->packet_size > avail_data && !flush
            && st->codec->codec_type != AVMEDIA_TYPE_SUBTITLE)
            return 0;
        if (avail_data == 0)
            continue;
<<<<<<< HEAD
        av_assert0(avail_data>0);
=======
        assert(avail_data > 0);
>>>>>>> e4c9e59a

        if (space < s->packet_size && !ignore_constraints)
            continue;

        if (next_pkt && next_pkt->dts - scr > max_delay)
            continue;
<<<<<<< HEAD
        if (   stream->predecode_packet
            && stream->predecode_packet->size > stream->buffer_index)
            rel_space += 1<<28;
        if(rel_space > best_score){
            best_score= rel_space;
            best_i = i;
            avail_space= space;
=======

        if (rel_space > best_score) {
            best_score  = rel_space;
            best_i      = i;
            avail_space = space;
>>>>>>> e4c9e59a
        }
    }

    if (best_i < 0) {
        int64_t best_dts = INT64_MAX;

        for (i = 0; i < ctx->nb_streams; i++) {
            AVStream *st = ctx->streams[i];
            StreamInfo *stream = st->priv_data;
            PacketDesc *pkt_desc = stream->predecode_packet;
            if (pkt_desc && pkt_desc->dts < best_dts)
                best_dts = pkt_desc->dts;
        }

        av_dlog(ctx, "bumping scr, scr:%f, dts:%f\n",
                scr / 90000.0, best_dts / 90000.0);
        if (best_dts == INT64_MAX)
            return 0;

        if (scr >= best_dts + 1 && !ignore_constraints) {
            av_log(ctx, AV_LOG_ERROR,
                   "packet too large, ignoring buffer limits to mux it\n");
            ignore_constraints = 1;
        }
        scr = FFMAX(best_dts + 1, scr);
        if (remove_decoded_packets(ctx, scr) < 0)
            return -1;
        goto retry;
    }

    assert(best_i >= 0);

    st     = ctx->streams[best_i];
    stream = st->priv_data;

    assert(av_fifo_size(stream->fifo) > 0);

    assert(avail_space >= s->packet_size || ignore_constraints);

    timestamp_packet = stream->premux_packet;
    if (timestamp_packet->unwritten_size == timestamp_packet->size) {
        trailer_size = 0;
    } else {
        trailer_size     = timestamp_packet->unwritten_size;
        timestamp_packet = timestamp_packet->next;
    }

    if (timestamp_packet) {
        av_dlog(ctx, "dts:%f pts:%f scr:%f stream:%d\n",
                timestamp_packet->dts / 90000.0,
                timestamp_packet->pts / 90000.0,
                scr / 90000.0, best_i);
        es_size = flush_packet(ctx, best_i, timestamp_packet->pts,
                               timestamp_packet->dts, scr, trailer_size);
    } else {
        assert(av_fifo_size(stream->fifo) == trailer_size);
        es_size = flush_packet(ctx, best_i, AV_NOPTS_VALUE, AV_NOPTS_VALUE, scr,
                               trailer_size);
    }

    if (s->is_vcd) {
        /* Write one or more padding sectors, if necessary, to reach
         * the constant overall bitrate. */
        int vcd_pad_bytes;

        // FIXME: pts cannot be correct here
        while ((vcd_pad_bytes = get_vcd_padding_size(ctx, stream->premux_packet->pts)) >= s->packet_size) {
            put_vcd_padding_sector(ctx);
            // FIXME: rounding and first few bytes of each packet
            s->last_scr += s->packet_size * 90000LL / (s->mux_rate * 50LL);
        }
    }

    stream->buffer_index += es_size;
    // FIXME: rounding and first few bytes of each packet
    s->last_scr          += s->packet_size * 90000LL / (s->mux_rate * 50LL);

    while (stream->premux_packet &&
           stream->premux_packet->unwritten_size <= es_size) {
        es_size              -= stream->premux_packet->unwritten_size;
        stream->premux_packet = stream->premux_packet->next;
    }
    if (es_size)
        stream->premux_packet->unwritten_size -= es_size;

    if (remove_decoded_packets(ctx, s->last_scr) < 0)
        return -1;

    return 1;
}

static int mpeg_mux_write_packet(AVFormatContext *ctx, AVPacket *pkt)
{
    int stream_index = pkt->stream_index;
    int size         = pkt->size;
    uint8_t *buf     = pkt->data;
    MpegMuxContext *s = ctx->priv_data;
    AVStream *st      = ctx->streams[stream_index];
    StreamInfo *stream = st->priv_data;
    int64_t pts, dts;
    PacketDesc *pkt_desc;
    int preload;
    const int is_iframe = st->codec->codec_type == AVMEDIA_TYPE_VIDEO &&
                          (pkt->flags & AV_PKT_FLAG_KEY);

    preload = av_rescale(s->preload, 90000, AV_TIME_BASE);

    pts = pkt->pts;
    dts = pkt->dts;

<<<<<<< HEAD
    if (s->last_scr == AV_NOPTS_VALUE) {
        if (dts == AV_NOPTS_VALUE || (dts < preload && ctx->avoid_negative_ts) || s->is_dvd) {
            if (dts != AV_NOPTS_VALUE)
                s->preload += av_rescale(-dts, AV_TIME_BASE, 90000);
            s->last_scr = 0;
        } else {
            s->last_scr = dts - preload;
            s->preload = 0;
        }
        preload = av_rescale(s->preload, 90000, AV_TIME_BASE);
        av_log(ctx, AV_LOG_DEBUG, "First SCR: %"PRId64" First DTS: %"PRId64"\n", s->last_scr, dts + preload);
=======
    if (pts != AV_NOPTS_VALUE)
        pts += 2 * preload;
    if (dts != AV_NOPTS_VALUE) {
        if (!s->last_scr)
            s->last_scr = dts + preload;
        dts += 2 * preload;
>>>>>>> e4c9e59a
    }

    if (dts != AV_NOPTS_VALUE) dts += preload;
    if (pts != AV_NOPTS_VALUE) pts += preload;

    av_dlog(ctx, "dts:%f pts:%f flags:%d stream:%d nopts:%d\n",
            dts / 90000.0, pts / 90000.0, pkt->flags,
            pkt->stream_index, pts != AV_NOPTS_VALUE);
    if (!stream->premux_packet)
        stream->next_packet = &stream->premux_packet;
    *stream->next_packet     =
    pkt_desc                 = av_mallocz(sizeof(PacketDesc));
    pkt_desc->pts            = pts;
    pkt_desc->dts            = dts;
    pkt_desc->unwritten_size =
    pkt_desc->size           = size;
    if (!stream->predecode_packet)
        stream->predecode_packet = pkt_desc;
    stream->next_packet = &pkt_desc->next;

    if (av_fifo_realloc2(stream->fifo, av_fifo_size(stream->fifo) + size) < 0)
        return -1;

    if (s->is_dvd) {
        // min VOBU length 0.4 seconds (mpucoder)
        if (is_iframe &&
            (s->packet_number == 0 ||
             (pts - stream->vobu_start_pts >= 36000))) {
            stream->bytes_to_iframe = av_fifo_size(stream->fifo);
            stream->align_iframe    = 1;
            stream->vobu_start_pts  = pts;
        }
    }

    av_fifo_generic_write(stream->fifo, buf, size, NULL);

    for (;;) {
        int ret = output_packet(ctx, 0);
        if (ret <= 0)
            return ret;
    }
}

static int mpeg_mux_end(AVFormatContext *ctx)
{
    StreamInfo *stream;
    int i;

    for (;;) {
        int ret = output_packet(ctx, 1);
        if (ret < 0)
            return ret;
        else if (ret == 0)
            break;
    }

    /* End header according to MPEG1 systems standard. We do not write
     * it as it is usually not needed by decoders and because it
     * complicates MPEG stream concatenation. */
    // avio_wb32(ctx->pb, ISO_11172_END_CODE);
    // avio_flush(ctx->pb);

    for (i = 0; i < ctx->nb_streams; i++) {
        stream = ctx->streams[i]->priv_data;

        assert(av_fifo_size(stream->fifo) == 0);
        av_fifo_freep(&stream->fifo);
    }
    return 0;
}

#define OFFSET(x) offsetof(MpegMuxContext, x)
#define E AV_OPT_FLAG_ENCODING_PARAM
static const AVOption options[] = {
<<<<<<< HEAD
    { "muxrate", NULL, OFFSET(user_mux_rate), AV_OPT_TYPE_INT, {.i64 = 0}, 0, ((1<<22) - 1) * (8 * 50), E },
    { "preload", "Initial demux-decode delay in microseconds.", OFFSET(preload),  AV_OPT_TYPE_INT, {.i64 = 500000}, 0, INT_MAX, E},
=======
    { "muxrate", NULL,                                          OFFSET(mux_rate), AV_OPT_TYPE_INT, { .i64 =      0 }, 0, INT_MAX, E },
    { "preload", "Initial demux-decode delay in microseconds.", OFFSET(preload),  AV_OPT_TYPE_INT, { .i64 = 500000 }, 0, INT_MAX, E },
>>>>>>> e4c9e59a
    { NULL },
};

#define MPEGENC_CLASS(flavor)                   \
static const AVClass flavor ## _class = {       \
    .class_name = #flavor " muxer",             \
    .item_name  = av_default_item_name,         \
    .version    = LIBAVUTIL_VERSION_INT,        \
    .option     = options,                      \
};

#if CONFIG_MPEG1SYSTEM_MUXER
MPEGENC_CLASS(mpeg)
AVOutputFormat ff_mpeg1system_muxer = {
    .name              = "mpeg",
    .long_name         = NULL_IF_CONFIG_SMALL("MPEG-1 Systems / MPEG program stream"),
    .mime_type         = "video/mpeg",
    .extensions        = "mpg,mpeg",
    .priv_data_size    = sizeof(MpegMuxContext),
    .audio_codec       = AV_CODEC_ID_MP2,
    .video_codec       = AV_CODEC_ID_MPEG1VIDEO,
    .write_header      = mpeg_mux_init,
    .write_packet      = mpeg_mux_write_packet,
    .write_trailer     = mpeg_mux_end,
    .priv_class        = &mpeg_class,
};
#endif

#if CONFIG_MPEG1VCD_MUXER
MPEGENC_CLASS(vcd)
AVOutputFormat ff_mpeg1vcd_muxer = {
    .name              = "vcd",
    .long_name         = NULL_IF_CONFIG_SMALL("MPEG-1 Systems / MPEG program stream (VCD)"),
    .mime_type         = "video/mpeg",
    .priv_data_size    = sizeof(MpegMuxContext),
    .audio_codec       = AV_CODEC_ID_MP2,
    .video_codec       = AV_CODEC_ID_MPEG1VIDEO,
    .write_header      = mpeg_mux_init,
    .write_packet      = mpeg_mux_write_packet,
    .write_trailer     = mpeg_mux_end,
    .priv_class        = &vcd_class,
};
#endif

#if CONFIG_MPEG2VOB_MUXER
MPEGENC_CLASS(vob)
AVOutputFormat ff_mpeg2vob_muxer = {
    .name              = "vob",
    .long_name         = NULL_IF_CONFIG_SMALL("MPEG-2 PS (VOB)"),
    .mime_type         = "video/mpeg",
    .extensions        = "vob",
    .priv_data_size    = sizeof(MpegMuxContext),
    .audio_codec       = AV_CODEC_ID_MP2,
    .video_codec       = AV_CODEC_ID_MPEG2VIDEO,
    .write_header      = mpeg_mux_init,
    .write_packet      = mpeg_mux_write_packet,
    .write_trailer     = mpeg_mux_end,
    .priv_class        = &vob_class,
};
#endif

/* Same as mpeg2vob_mux except that the pack size is 2324 */
#if CONFIG_MPEG2SVCD_MUXER
MPEGENC_CLASS(svcd)
AVOutputFormat ff_mpeg2svcd_muxer = {
    .name              = "svcd",
    .long_name         = NULL_IF_CONFIG_SMALL("MPEG-2 PS (SVCD)"),
    .mime_type         = "video/mpeg",
    .extensions        = "vob",
    .priv_data_size    = sizeof(MpegMuxContext),
    .audio_codec       = AV_CODEC_ID_MP2,
    .video_codec       = AV_CODEC_ID_MPEG2VIDEO,
    .write_header      = mpeg_mux_init,
    .write_packet      = mpeg_mux_write_packet,
    .write_trailer     = mpeg_mux_end,
    .priv_class        = &svcd_class,
};
#endif

/*  Same as mpeg2vob_mux except the 'is_dvd' flag is set to produce NAV pkts */
#if CONFIG_MPEG2DVD_MUXER
MPEGENC_CLASS(dvd)
AVOutputFormat ff_mpeg2dvd_muxer = {
    .name              = "dvd",
    .long_name         = NULL_IF_CONFIG_SMALL("MPEG-2 PS (DVD VOB)"),
    .mime_type         = "video/mpeg",
    .extensions        = "dvd",
    .priv_data_size    = sizeof(MpegMuxContext),
    .audio_codec       = AV_CODEC_ID_MP2,
    .video_codec       = AV_CODEC_ID_MPEG2VIDEO,
    .write_header      = mpeg_mux_init,
    .write_packet      = mpeg_mux_write_packet,
    .write_trailer     = mpeg_mux_end,
    .priv_class        = &dvd_class,
};
#endif<|MERGE_RESOLUTION|>--- conflicted
+++ resolved
@@ -324,13 +324,8 @@
         s->packet_size = ctx->packet_size;
     } else
         s->packet_size = 2048;
-<<<<<<< HEAD
-    if (ctx->max_delay < 0) /* Not set by the caller */
+    if (ctx->max_delay < 0)     /* Not set by the caller */
         ctx->max_delay = 0.7*AV_TIME_BASE;
-=======
-    if (ctx->max_delay < 0)     /* Not set by the caller */
-        ctx->max_delay = 0;
->>>>>>> e4c9e59a
 
     s->vcd_padding_bytes_written = 0;
     s->vcd_padding_bitrate       = 0;
@@ -356,7 +351,6 @@
 
         switch (st->codec->codec_type) {
         case AVMEDIA_TYPE_AUDIO:
-<<<<<<< HEAD
             if (!s->is_mpeg2 &&
                 (st->codec->codec_id == AV_CODEC_ID_AC3 ||
                  st->codec->codec_id == AV_CODEC_ID_DTS ||
@@ -366,10 +360,7 @@
                         "consider using the vob or the dvd muxer "
                         "to force a MPEG-2 program stream.\n",
                         avcodec_get_name(st->codec->codec_id));
-            if        (st->codec->codec_id == AV_CODEC_ID_AC3) {
-=======
             if (st->codec->codec_id == AV_CODEC_ID_AC3) {
->>>>>>> e4c9e59a
                 stream->id = ac3_id++;
             } else if (st->codec->codec_id == AV_CODEC_ID_DTS) {
                 stream->id = dts_id++;
@@ -401,17 +392,12 @@
             if (st->codec->rc_buffer_size)
                 stream->max_buffer_size = 6 * 1024 + st->codec->rc_buffer_size / 8;
             else {
-<<<<<<< HEAD
-                av_log(ctx, AV_LOG_WARNING, "VBV buffer size not set, using default size of 130KB\n"
-                                            "If you want the mpeg file to be compliant to some specification\n"
-                                            "Like DVD, VCD or others, make sure you set the correct buffer size\n");
-                stream->max_buffer_size = 230*1024; //FIXME this is probably too small as default
-=======
                 av_log(ctx, AV_LOG_WARNING,
-                       "VBV buffer size not set, muxing may fail\n");
+                       "VBV buffer size not set, using default size of 130KB\n"
+                       "If you want the mpeg file to be compliant to some specification\n"
+                       "Like DVD, VCD or others, make sure you set the correct buffer size\n");
                 // FIXME: this is probably too small as default
                 stream->max_buffer_size = 230 * 1024;
->>>>>>> e4c9e59a
             }
             if (stream->max_buffer_size > 1024 * 8191) {
                 av_log(ctx, AV_LOG_WARNING, "buffer size %d, too large\n", stream->max_buffer_size);
@@ -524,11 +510,7 @@
         stream->packet_number = 0;
     }
     s->system_header_size = get_system_header_size(ctx);
-<<<<<<< HEAD
-    s->last_scr = AV_NOPTS_VALUE;
-=======
-    s->last_scr           = 0;
->>>>>>> e4c9e59a
+    s->last_scr           = AV_NOPTS_VALUE;
     return 0;
 
 fail:
@@ -888,12 +870,8 @@
 
         /* output data */
         assert(payload_size - stuffing_size <= av_fifo_size(stream->fifo));
-<<<<<<< HEAD
-        av_fifo_generic_read(stream->fifo, ctx->pb, payload_size - stuffing_size, (void*)avio_write);
-=======
         av_fifo_generic_read(stream->fifo, ctx->pb,
-                             payload_size - stuffing_size, &avio_write);
->>>>>>> e4c9e59a
+                             payload_size - stuffing_size, (void*)avio_write);
         stream->bytes_to_iframe -= payload_size - stuffing_size;
     } else {
         payload_size  =
@@ -988,17 +966,10 @@
     for (i = 0; i < ctx->nb_streams; i++) {
         AVStream *st = ctx->streams[i];
         StreamInfo *stream = st->priv_data;
-<<<<<<< HEAD
-        const int avail_data=  av_fifo_size(stream->fifo);
-        const int space= stream->max_buffer_size - stream->buffer_index;
-        int rel_space= 1024LL*space / stream->max_buffer_size;
-        PacketDesc *next_pkt= stream->premux_packet;
-=======
         const int avail_data = av_fifo_size(stream->fifo);
         const int space = stream->max_buffer_size - stream->buffer_index;
-        int rel_space = 1024 * space / stream->max_buffer_size;
+        int rel_space = 1024LL * space / stream->max_buffer_size;
         PacketDesc *next_pkt = stream->premux_packet;
->>>>>>> e4c9e59a
 
         /* for subtitle, a single PES packet must be generated,
          * so we flush after every single subtitle packet */
@@ -1007,32 +978,20 @@
             return 0;
         if (avail_data == 0)
             continue;
-<<<<<<< HEAD
-        av_assert0(avail_data>0);
-=======
-        assert(avail_data > 0);
->>>>>>> e4c9e59a
+        av_assert0(avail_data > 0);
 
         if (space < s->packet_size && !ignore_constraints)
             continue;
 
         if (next_pkt && next_pkt->dts - scr > max_delay)
             continue;
-<<<<<<< HEAD
         if (   stream->predecode_packet
             && stream->predecode_packet->size > stream->buffer_index)
             rel_space += 1<<28;
-        if(rel_space > best_score){
-            best_score= rel_space;
-            best_i = i;
-            avail_space= space;
-=======
-
         if (rel_space > best_score) {
             best_score  = rel_space;
             best_i      = i;
             avail_space = space;
->>>>>>> e4c9e59a
         }
     }
 
@@ -1143,7 +1102,6 @@
     pts = pkt->pts;
     dts = pkt->dts;
 
-<<<<<<< HEAD
     if (s->last_scr == AV_NOPTS_VALUE) {
         if (dts == AV_NOPTS_VALUE || (dts < preload && ctx->avoid_negative_ts) || s->is_dvd) {
             if (dts != AV_NOPTS_VALUE)
@@ -1155,14 +1113,6 @@
         }
         preload = av_rescale(s->preload, 90000, AV_TIME_BASE);
         av_log(ctx, AV_LOG_DEBUG, "First SCR: %"PRId64" First DTS: %"PRId64"\n", s->last_scr, dts + preload);
-=======
-    if (pts != AV_NOPTS_VALUE)
-        pts += 2 * preload;
-    if (dts != AV_NOPTS_VALUE) {
-        if (!s->last_scr)
-            s->last_scr = dts + preload;
-        dts += 2 * preload;
->>>>>>> e4c9e59a
     }
 
     if (dts != AV_NOPTS_VALUE) dts += preload;
@@ -1237,13 +1187,8 @@
 #define OFFSET(x) offsetof(MpegMuxContext, x)
 #define E AV_OPT_FLAG_ENCODING_PARAM
 static const AVOption options[] = {
-<<<<<<< HEAD
-    { "muxrate", NULL, OFFSET(user_mux_rate), AV_OPT_TYPE_INT, {.i64 = 0}, 0, ((1<<22) - 1) * (8 * 50), E },
-    { "preload", "Initial demux-decode delay in microseconds.", OFFSET(preload),  AV_OPT_TYPE_INT, {.i64 = 500000}, 0, INT_MAX, E},
-=======
-    { "muxrate", NULL,                                          OFFSET(mux_rate), AV_OPT_TYPE_INT, { .i64 =      0 }, 0, INT_MAX, E },
+    { "muxrate", NULL,                                          OFFSET(user_mux_rate), AV_OPT_TYPE_INT, { .i64 = 0 }, 0, ((1<<22) - 1) * (8 * 50), E },
     { "preload", "Initial demux-decode delay in microseconds.", OFFSET(preload),  AV_OPT_TYPE_INT, { .i64 = 500000 }, 0, INT_MAX, E },
->>>>>>> e4c9e59a
     { NULL },
 };
 
