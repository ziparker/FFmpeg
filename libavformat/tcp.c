/*
 * TCP protocol
 * Copyright (c) 2002 Fabrice Bellard
 *
 * This file is part of FFmpeg.
 *
 * FFmpeg is free software; you can redistribute it and/or
 * modify it under the terms of the GNU Lesser General Public
 * License as published by the Free Software Foundation; either
 * version 2.1 of the License, or (at your option) any later version.
 *
 * FFmpeg is distributed in the hope that it will be useful,
 * but WITHOUT ANY WARRANTY; without even the implied warranty of
 * MERCHANTABILITY or FITNESS FOR A PARTICULAR PURPOSE.  See the GNU
 * Lesser General Public License for more details.
 *
 * You should have received a copy of the GNU Lesser General Public
 * License along with FFmpeg; if not, write to the Free Software
 * Foundation, Inc., 51 Franklin Street, Fifth Floor, Boston, MA 02110-1301 USA
 */
#include "avformat.h"
#include "libavutil/parseutils.h"
#include "libavutil/opt.h"
#include "libavutil/time.h"
#include "internal.h"
#include "network.h"
#include "os_support.h"
#include "url.h"
#if HAVE_POLL_H
#include <poll.h>
#endif

typedef struct TCPContext {
    const AVClass *class;
    int fd;
    int listen;
    int rw_timeout;
    int listen_timeout;
} TCPContext;

#define OFFSET(x) offsetof(TCPContext, x)
#define D AV_OPT_FLAG_DECODING_PARAM
#define E AV_OPT_FLAG_ENCODING_PARAM
static const AVOption options[] = {
{"listen", "listen on port instead of connecting", OFFSET(listen), AV_OPT_TYPE_INT, {.i64 = 0}, 0, 1, D|E },
{"timeout", "timeout of socket i/o operations", OFFSET(rw_timeout), AV_OPT_TYPE_INT, {.i64 = 0}, 0, INT_MAX, D|E },
{"listen_timeout", "connection awaiting timeout", OFFSET(listen_timeout), AV_OPT_TYPE_INT, {.i64 = -1}, -1, INT_MAX, D|E },
{NULL}
};

static const AVClass tcp_context_class = {
    .class_name = "tcp",
    .item_name  = av_default_item_name,
    .option     = options,
    .version    = LIBAVUTIL_VERSION_INT,
};

/* return non zero if error */
static int tcp_open(URLContext *h, const char *uri, int flags)
{
    struct addrinfo hints = { 0 }, *ai, *cur_ai;
    int port, fd = -1;
    TCPContext *s = h->priv_data;
    const char *p;
    char buf[256];
    int ret;
    char hostname[1024],proto[1024],path[1024];
    char portstr[10];
    h->rw_timeout = 5000000;

    av_url_split(proto, sizeof(proto), NULL, 0, hostname, sizeof(hostname),
        &port, path, sizeof(path), uri);
    if (strcmp(proto, "tcp"))
        return AVERROR(EINVAL);
    if (port <= 0 || port >= 65536) {
        av_log(h, AV_LOG_ERROR, "Port missing in uri\n");
        return AVERROR(EINVAL);
    }
    p = strchr(uri, '?');
    if (p) {
        if (av_find_info_tag(buf, sizeof(buf), "listen", p))
            s->listen = 1;
        if (av_find_info_tag(buf, sizeof(buf), "timeout", p)) {
            s->rw_timeout = strtol(buf, NULL, 10);
        }
        if (av_find_info_tag(buf, sizeof(buf), "listen_timeout", p)) {
            s->listen_timeout = strtol(buf, NULL, 10);
        }
    }
    h->rw_timeout = s->rw_timeout;
    hints.ai_family = AF_UNSPEC;
    hints.ai_socktype = SOCK_STREAM;
    snprintf(portstr, sizeof(portstr), "%d", port);
    if (s->listen)
        hints.ai_flags |= AI_PASSIVE;
    if (!hostname[0])
        ret = getaddrinfo(NULL, portstr, &hints, &ai);
    else
        ret = getaddrinfo(hostname, portstr, &hints, &ai);
    if (ret) {
        av_log(h, AV_LOG_ERROR,
               "Failed to resolve hostname %s: %s\n",
               hostname, gai_strerror(ret));
        return AVERROR(EIO);
    }

    cur_ai = ai;

 restart:
    fd = socket(cur_ai->ai_family, cur_ai->ai_socktype, cur_ai->ai_protocol);
    if (fd < 0) {
        ret = ff_neterrno();
        goto fail;
    }

    if (s->listen) {
        if ((fd = ff_listen_bind(fd, cur_ai->ai_addr, cur_ai->ai_addrlen,
<<<<<<< HEAD
                                 s->listen_timeout)) < 0) {
=======
                                 listen_timeout, h)) < 0) {
>>>>>>> 9835abb6
            ret = fd;
            goto fail1;
        }
    } else {
        if ((ret = ff_listen_connect(fd, cur_ai->ai_addr, cur_ai->ai_addrlen,
<<<<<<< HEAD
                                     h->rw_timeout, h)) < 0) {
=======
                                     timeout * 100, h)) < 0) {
>>>>>>> 9835abb6

            if (ret == AVERROR_EXIT)
                goto fail1;
            else
                goto fail;
        }
    }

    h->is_streamed = 1;
    s->fd = fd;
    freeaddrinfo(ai);
    return 0;

 fail:
    if (cur_ai->ai_next) {
        /* Retry with the next sockaddr */
        cur_ai = cur_ai->ai_next;
        if (fd >= 0)
            closesocket(fd);
        ret = 0;
        goto restart;
    }
 fail1:
    if (fd >= 0)
        closesocket(fd);
    freeaddrinfo(ai);
    return ret;
}

static int tcp_read(URLContext *h, uint8_t *buf, int size)
{
    TCPContext *s = h->priv_data;
    int ret;

    if (!(h->flags & AVIO_FLAG_NONBLOCK)) {
        ret = ff_network_wait_fd_timeout(s->fd, 0, h->rw_timeout, &h->interrupt_callback);
        if (ret)
            return ret;
    }
    ret = recv(s->fd, buf, size, 0);
    return ret < 0 ? ff_neterrno() : ret;
}

static int tcp_write(URLContext *h, const uint8_t *buf, int size)
{
    TCPContext *s = h->priv_data;
    int ret;

    if (!(h->flags & AVIO_FLAG_NONBLOCK)) {
        ret = ff_network_wait_fd_timeout(s->fd, 1, h->rw_timeout, &h->interrupt_callback);
        if (ret)
            return ret;
    }
    ret = send(s->fd, buf, size, 0);
    return ret < 0 ? ff_neterrno() : ret;
}

static int tcp_shutdown(URLContext *h, int flags)
{
    TCPContext *s = h->priv_data;
    int how;

    if (flags & AVIO_FLAG_WRITE && flags & AVIO_FLAG_READ) {
        how = SHUT_RDWR;
    } else if (flags & AVIO_FLAG_WRITE) {
        how = SHUT_WR;
    } else {
        how = SHUT_RD;
    }

    return shutdown(s->fd, how);
}

static int tcp_close(URLContext *h)
{
    TCPContext *s = h->priv_data;
    closesocket(s->fd);
    return 0;
}

static int tcp_get_file_handle(URLContext *h)
{
    TCPContext *s = h->priv_data;
    return s->fd;
}

URLProtocol ff_tcp_protocol = {
    .name                = "tcp",
    .url_open            = tcp_open,
    .url_read            = tcp_read,
    .url_write           = tcp_write,
    .url_close           = tcp_close,
    .url_get_file_handle = tcp_get_file_handle,
    .url_shutdown        = tcp_shutdown,
    .priv_data_size      = sizeof(TCPContext),
    .priv_data_class     = &tcp_context_class,
    .flags               = URL_PROTOCOL_FLAG_NETWORK,
};<|MERGE_RESOLUTION|>--- conflicted
+++ resolved
@@ -115,21 +115,13 @@
 
     if (s->listen) {
         if ((fd = ff_listen_bind(fd, cur_ai->ai_addr, cur_ai->ai_addrlen,
-<<<<<<< HEAD
-                                 s->listen_timeout)) < 0) {
-=======
-                                 listen_timeout, h)) < 0) {
->>>>>>> 9835abb6
+                                 s->listen_timeout, h)) < 0) {
             ret = fd;
             goto fail1;
         }
     } else {
         if ((ret = ff_listen_connect(fd, cur_ai->ai_addr, cur_ai->ai_addrlen,
-<<<<<<< HEAD
-                                     h->rw_timeout, h)) < 0) {
-=======
-                                     timeout * 100, h)) < 0) {
->>>>>>> 9835abb6
+                                     h->rw_timeout / 1000, h)) < 0) {
 
             if (ret == AVERROR_EXIT)
                 goto fail1;
