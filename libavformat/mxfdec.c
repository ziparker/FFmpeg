/*
 * MXF demuxer.
 * Copyright (c) 2006 SmartJog S.A., Baptiste Coudurier <baptiste dot coudurier at smartjog dot com>
 *
 * This file is part of FFmpeg.
 *
 * FFmpeg is free software; you can redistribute it and/or
 * modify it under the terms of the GNU Lesser General Public
 * License as published by the Free Software Foundation; either
 * version 2.1 of the License, or (at your option) any later version.
 *
 * FFmpeg is distributed in the hope that it will be useful,
 * but WITHOUT ANY WARRANTY; without even the implied warranty of
 * MERCHANTABILITY or FITNESS FOR A PARTICULAR PURPOSE.  See the GNU
 * Lesser General Public License for more details.
 *
 * You should have received a copy of the GNU Lesser General Public
 * License along with FFmpeg; if not, write to the Free Software
 * Foundation, Inc., 51 Franklin Street, Fifth Floor, Boston, MA 02110-1301 USA
 */

/*
 * References
 * SMPTE 336M KLV Data Encoding Protocol Using Key-Length-Value
 * SMPTE 377M MXF File Format Specifications
 * SMPTE 378M Operational Pattern 1a
 * SMPTE 379M MXF Generic Container
 * SMPTE 381M Mapping MPEG Streams into the MXF Generic Container
 * SMPTE 382M Mapping AES3 and Broadcast Wave Audio into the MXF Generic Container
 * SMPTE 383M Mapping DV-DIF Data to the MXF Generic Container
 *
 * Principle
 * Search for Track numbers which will identify essence element KLV packets.
 * Search for SourcePackage which define tracks which contains Track numbers.
 * Material Package contains tracks with reference to SourcePackage tracks.
 * Search for Descriptors (Picture, Sound) which contains codec info and parameters.
 * Assign Descriptors to correct Tracks.
 *
 * Metadata reading functions read Local Tags, get InstanceUID(0x3C0A) then add MetaDataSet to MXFContext.
 * Metadata parsing resolves Strong References to objects.
 *
 * Simple demuxer, only OP1A supported and some files might not work at all.
 * Only tracks with associated descriptors will be decoded. "Highly Desirable" SMPTE 377M D.1
 */

//#define DEBUG

#include "libavutil/aes.h"
#include "libavutil/mathematics.h"
#include "libavcodec/bytestream.h"
#include "avformat.h"
#include "internal.h"
#include "mxf.h"

typedef enum {
    Header,
    BodyPartition,
    Footer
} MXFPartitionType;

typedef enum {
<<<<<<< HEAD
    OP1a = 1,
=======
    OP1a,
>>>>>>> 15cea369
    OP1b,
    OP1c,
    OP2a,
    OP2b,
    OP2c,
    OP3a,
    OP3b,
    OP3c,
    OPAtom,
<<<<<<< HEAD
    OPSONYOpt,  /* FATE sample, violates the spec in places */
=======
    OPSonyOpt,  /* FATE sample, violates the spec in places */
>>>>>>> 15cea369
} MXFOP;

typedef struct {
    int closed;
    int complete;
    MXFPartitionType type;
    uint64_t previous_partition;
    int index_sid;
    int body_sid;
    int64_t this_partition;
<<<<<<< HEAD
    int64_t essence_offset;         /* absolute offset of essence */
=======
    int64_t essence_offset;         ///< absolute offset of essence
>>>>>>> 15cea369
    int64_t essence_length;
    int32_t kag_size;
    int64_t header_byte_count;
    int64_t index_byte_count;
    int pack_length;
} MXFPartition;

typedef struct {
    UID uid;
    enum MXFMetadataSetType type;
    UID source_container_ul;
} MXFCryptoContext;

typedef struct {
    UID uid;
    enum MXFMetadataSetType type;
    UID source_package_uid;
    UID data_definition_ul;
    int64_t duration;
    int64_t start_position;
    int source_track_id;
} MXFStructuralComponent;

typedef struct {
    UID uid;
    enum MXFMetadataSetType type;
    UID data_definition_ul;
    UID *structural_components_refs;
    int structural_components_count;
    int64_t duration;
} MXFSequence;

typedef struct {
    UID uid;
    enum MXFMetadataSetType type;
    MXFSequence *sequence; /* mandatory, and only one */
    UID sequence_ref;
    int track_id;
    uint8_t track_number[4];
    AVRational edit_rate;
} MXFTrack;

typedef struct {
    UID uid;
    enum MXFMetadataSetType type;
    UID essence_container_ul;
    UID essence_codec_ul;
    AVRational sample_rate;
    AVRational aspect_ratio;
    int width;
    int height;
    int channels;
    int bits_per_sample;
    UID *sub_descriptors_refs;
    int sub_descriptors_count;
    int linked_track_id;
    uint8_t *extradata;
    int extradata_size;
    enum PixelFormat pix_fmt;
} MXFDescriptor;

typedef struct {
    UID uid;
    enum MXFMetadataSetType type;
    int edit_unit_byte_count;
    int index_sid;
    int body_sid;
    AVRational index_edit_rate;
    uint64_t index_start_position;
    uint64_t index_duration;
    int8_t *temporal_offset_entries;
    int *flag_entries;
    uint64_t *stream_offset_entries;
    int nb_index_entries;
} MXFIndexTableSegment;

typedef struct {
    UID uid;
    enum MXFMetadataSetType type;
    UID package_uid;
    UID *tracks_refs;
    int tracks_count;
    MXFDescriptor *descriptor; /* only one */
    UID descriptor_ref;
} MXFPackage;

typedef struct {
    UID uid;
    enum MXFMetadataSetType type;
} MXFMetadataSet;

/* decoded index table */
typedef struct {
    int index_sid;
    int body_sid;
    int nb_ptses;               /* number of PTSes or total duration of index */
    int64_t first_dts;          /* DTS = EditUnit + first_dts */
    int64_t *ptses;             /* maps EditUnit -> PTS */
    int nb_segments;
    MXFIndexTableSegment **segments;    /* sorted by IndexStartPosition */
    AVIndexEntry *fake_index;   /* used for calling ff_index_search_timestamp() */
} MXFIndexTable;

typedef struct {
    MXFPartition *partitions;
    unsigned partitions_count;
    MXFOP op;
    UID *packages_refs;
    int packages_count;
    MXFMetadataSet **metadata_sets;
    int metadata_sets_count;
    AVFormatContext *fc;
    struct AVAES *aesc;
    uint8_t *local_tags;
    int local_tags_count;
    uint64_t footer_partition;
    KLVPacket current_klv_data;
    int current_klv_index;
    int run_in;
    MXFPartition *current_partition;
    int parsing_backward;
    int64_t last_forward_tell;
    int last_forward_partition;
    int current_edit_unit;
    int nb_index_tables;
    MXFIndexTable *index_tables;
} MXFContext;

enum MXFWrappingScheme {
    Frame,
    Clip,
};

/* NOTE: klv_offset is not set (-1) for local keys */
typedef int MXFMetadataReadFunc(void *arg, AVIOContext *pb, int tag, int size, UID uid, int64_t klv_offset);

typedef struct {
    const UID key;
    MXFMetadataReadFunc *read;
    int ctx_size;
    enum MXFMetadataSetType type;
} MXFMetadataReadTableEntry;

/* partial keys to match */
static const uint8_t mxf_header_partition_pack_key[]       = { 0x06,0x0e,0x2b,0x34,0x02,0x05,0x01,0x01,0x0d,0x01,0x02,0x01,0x01,0x02 };
static const uint8_t mxf_essence_element_key[]             = { 0x06,0x0e,0x2b,0x34,0x01,0x02,0x01,0x01,0x0d,0x01,0x03,0x01 };
static const uint8_t mxf_avid_essence_element_key[]        = { 0x06,0x0e,0x2b,0x34,0x01,0x02,0x01,0x01,0x0e,0x04,0x03,0x01 };
static const uint8_t mxf_system_item_key[]                 = { 0x06,0x0E,0x2B,0x34,0x02,0x05,0x01,0x01,0x0D,0x01,0x03,0x01,0x04 };
static const uint8_t mxf_klv_key[]                         = { 0x06,0x0e,0x2b,0x34 };
/* complete keys to match */
static const uint8_t mxf_crypto_source_container_ul[]      = { 0x06,0x0e,0x2b,0x34,0x01,0x01,0x01,0x09,0x06,0x01,0x01,0x02,0x02,0x00,0x00,0x00 };
static const uint8_t mxf_encrypted_triplet_key[]           = { 0x06,0x0e,0x2b,0x34,0x02,0x04,0x01,0x07,0x0d,0x01,0x03,0x01,0x02,0x7e,0x01,0x00 };
static const uint8_t mxf_encrypted_essence_container[]     = { 0x06,0x0e,0x2b,0x34,0x04,0x01,0x01,0x07,0x0d,0x01,0x03,0x01,0x02,0x0b,0x01,0x00 };
static const uint8_t mxf_sony_mpeg4_extradata[]            = { 0x06,0x0e,0x2b,0x34,0x04,0x01,0x01,0x01,0x0e,0x06,0x06,0x02,0x02,0x01,0x00,0x00 };

#define IS_KLV_KEY(x, y) (!memcmp(x, y, sizeof(y)))

static int64_t klv_decode_ber_length(AVIOContext *pb)
{
    uint64_t size = avio_r8(pb);
    if (size & 0x80) { /* long form */
        int bytes_num = size & 0x7f;
        /* SMPTE 379M 5.3.4 guarantee that bytes_num must not exceed 8 bytes */
        if (bytes_num > 8)
            return AVERROR_INVALIDDATA;
        size = 0;
        while (bytes_num--)
            size = size << 8 | avio_r8(pb);
    }
    return size;
}

static int mxf_read_sync(AVIOContext *pb, const uint8_t *key, unsigned size)
{
    int i, b;
    for (i = 0; i < size && !url_feof(pb); i++) {
        b = avio_r8(pb);
        if (b == key[0])
            i = 0;
        else if (b != key[i])
            i = -1;
    }
    return i == size;
}

static int klv_read_packet(KLVPacket *klv, AVIOContext *pb)
{
    if (!mxf_read_sync(pb, mxf_klv_key, 4))
        return AVERROR_INVALIDDATA;
    klv->offset = avio_tell(pb) - 4;
    memcpy(klv->key, mxf_klv_key, 4);
    avio_read(pb, klv->key + 4, 12);
    klv->length = klv_decode_ber_length(pb);
    return klv->length == -1 ? -1 : 0;
}

static int mxf_get_stream_index(AVFormatContext *s, KLVPacket *klv)
{
    int i;

    for (i = 0; i < s->nb_streams; i++) {
        MXFTrack *track = s->streams[i]->priv_data;
        /* SMPTE 379M 7.3 */
        if (!memcmp(klv->key + sizeof(mxf_essence_element_key), track->track_number, sizeof(track->track_number)))
            return i;
    }
    /* return 0 if only one stream, for OP Atom files with 0 as track number */
    return s->nb_streams == 1 ? 0 : -1;
}

/* XXX: use AVBitStreamFilter */
static int mxf_get_d10_aes3_packet(AVIOContext *pb, AVStream *st, AVPacket *pkt, int64_t length)
{
    const uint8_t *buf_ptr, *end_ptr;
    uint8_t *data_ptr;
    int i;

    if (length > 61444) /* worst case PAL 1920 samples 8 channels */
        return AVERROR_INVALIDDATA;
    length = av_get_packet(pb, pkt, length);
    if (length < 0)
        return length;
    data_ptr = pkt->data;
    end_ptr = pkt->data + length;
    buf_ptr = pkt->data + 4; /* skip SMPTE 331M header */
    for (; buf_ptr + st->codec->channels*4 < end_ptr; ) {
        for (i = 0; i < st->codec->channels; i++) {
            uint32_t sample = bytestream_get_le32(&buf_ptr);
            if (st->codec->bits_per_coded_sample == 24)
                bytestream_put_le24(&data_ptr, (sample >> 4) & 0xffffff);
            else
                bytestream_put_le16(&data_ptr, (sample >> 12) & 0xffff);
        }
        buf_ptr += 32 - st->codec->channels*4; // always 8 channels stored SMPTE 331M
    }
    av_shrink_packet(pkt, data_ptr - pkt->data);
    return 0;
}

static int mxf_decrypt_triplet(AVFormatContext *s, AVPacket *pkt, KLVPacket *klv)
{
    static const uint8_t checkv[16] = {0x43, 0x48, 0x55, 0x4b, 0x43, 0x48, 0x55, 0x4b, 0x43, 0x48, 0x55, 0x4b, 0x43, 0x48, 0x55, 0x4b};
    MXFContext *mxf = s->priv_data;
    AVIOContext *pb = s->pb;
    int64_t end = avio_tell(pb) + klv->length;
    int64_t size;
    uint64_t orig_size;
    uint64_t plaintext_size;
    uint8_t ivec[16];
    uint8_t tmpbuf[16];
    int index;

    if (!mxf->aesc && s->key && s->keylen == 16) {
        mxf->aesc = av_malloc(av_aes_size);
        if (!mxf->aesc)
            return AVERROR(ENOMEM);
        av_aes_init(mxf->aesc, s->key, 128, 1);
    }
    // crypto context
    avio_skip(pb, klv_decode_ber_length(pb));
    // plaintext offset
    klv_decode_ber_length(pb);
    plaintext_size = avio_rb64(pb);
    // source klv key
    klv_decode_ber_length(pb);
    avio_read(pb, klv->key, 16);
    if (!IS_KLV_KEY(klv, mxf_essence_element_key))
        return AVERROR_INVALIDDATA;
    index = mxf_get_stream_index(s, klv);
    if (index < 0)
        return AVERROR_INVALIDDATA;
    // source size
    klv_decode_ber_length(pb);
    orig_size = avio_rb64(pb);
    if (orig_size < plaintext_size)
        return AVERROR_INVALIDDATA;
    // enc. code
    size = klv_decode_ber_length(pb);
    if (size < 32 || size - 32 < orig_size)
        return AVERROR_INVALIDDATA;
    avio_read(pb, ivec, 16);
    avio_read(pb, tmpbuf, 16);
    if (mxf->aesc)
        av_aes_crypt(mxf->aesc, tmpbuf, tmpbuf, 1, ivec, 1);
    if (memcmp(tmpbuf, checkv, 16))
        av_log(s, AV_LOG_ERROR, "probably incorrect decryption key\n");
    size -= 32;
    size = av_get_packet(pb, pkt, size);
    if (size < 0)
        return size;
    else if (size < plaintext_size)
        return AVERROR_INVALIDDATA;
    size -= plaintext_size;
    if (mxf->aesc)
        av_aes_crypt(mxf->aesc, &pkt->data[plaintext_size],
                     &pkt->data[plaintext_size], size >> 4, ivec, 1);
    av_shrink_packet(pkt, orig_size);
    pkt->stream_index = index;
    avio_skip(pb, end - avio_tell(pb));
    return 0;
}

static int mxf_read_primer_pack(void *arg, AVIOContext *pb, int tag, int size, UID uid, int64_t klv_offset)
{
    MXFContext *mxf = arg;
    int item_num = avio_rb32(pb);
    int item_len = avio_rb32(pb);

    if (item_len != 18) {
        av_log_ask_for_sample(pb, "unsupported primer pack item length %d\n",
                              item_len);
        return AVERROR_PATCHWELCOME;
    }
    if (item_num > UINT_MAX / item_len)
        return AVERROR_INVALIDDATA;
    mxf->local_tags_count = item_num;
    mxf->local_tags = av_malloc(item_num*item_len);
    if (!mxf->local_tags)
        return AVERROR(ENOMEM);
    avio_read(pb, mxf->local_tags, item_num*item_len);
    return 0;
}

static int mxf_read_partition_pack(void *arg, AVIOContext *pb, int tag, int size, UID uid, int64_t klv_offset)
{
    MXFContext *mxf = arg;
<<<<<<< HEAD
    MXFPartition *partition;
    UID op;
    uint64_t footer_partition;
    uint32_t nb_essence_containers;
=======
    MXFPartition *partition, *tmp_part;
    UID op;
    uint64_t footer_partition;
>>>>>>> 15cea369

    if (mxf->partitions_count+1 >= UINT_MAX / sizeof(*mxf->partitions))
        return AVERROR(ENOMEM);

<<<<<<< HEAD
    mxf->partitions = av_realloc(mxf->partitions, (mxf->partitions_count + 1) * sizeof(*mxf->partitions));
    if (!mxf->partitions)
        return AVERROR(ENOMEM);
=======
    tmp_part = av_realloc(mxf->partitions, (mxf->partitions_count + 1) * sizeof(*mxf->partitions));
    if (!tmp_part)
        return AVERROR(ENOMEM);
    mxf->partitions = tmp_part;
>>>>>>> 15cea369

    if (mxf->parsing_backward) {
        /* insert the new partition pack in the middle
         * this makes the entries in mxf->partitions sorted by offset */
        memmove(&mxf->partitions[mxf->last_forward_partition+1],
                &mxf->partitions[mxf->last_forward_partition],
                (mxf->partitions_count - mxf->last_forward_partition)*sizeof(*mxf->partitions));
        partition = mxf->current_partition = &mxf->partitions[mxf->last_forward_partition];
    } else {
        mxf->last_forward_partition++;
        partition = mxf->current_partition = &mxf->partitions[mxf->partitions_count];
    }

    memset(partition, 0, sizeof(*partition));
    mxf->partitions_count++;
    partition->pack_length = avio_tell(pb) - klv_offset + size;

    switch(uid[13]) {
    case 2:
        partition->type = Header;
        break;
    case 3:
        partition->type = BodyPartition;
        break;
    case 4:
        partition->type = Footer;
        break;
    default:
        av_log(mxf->fc, AV_LOG_ERROR, "unknown partition type %i\n", uid[13]);
        return AVERROR_INVALIDDATA;
    }

    /* consider both footers to be closed (there is only Footer and CompleteFooter) */
    partition->closed = partition->type == Footer || !(uid[14] & 1);
    partition->complete = uid[14] > 2;
    avio_skip(pb, 4);
    partition->kag_size = avio_rb32(pb);
    partition->this_partition = avio_rb64(pb);
    partition->previous_partition = avio_rb64(pb);
    footer_partition = avio_rb64(pb);
    partition->header_byte_count = avio_rb64(pb);
    partition->index_byte_count = avio_rb64(pb);
    partition->index_sid = avio_rb32(pb);
    avio_skip(pb, 8);
    partition->body_sid = avio_rb32(pb);
    avio_read(pb, op, sizeof(UID));
<<<<<<< HEAD
    nb_essence_containers = avio_rb32(pb);
=======
>>>>>>> 15cea369

    /* some files don'thave FooterPartition set in every partition */
    if (footer_partition) {
        if (mxf->footer_partition && mxf->footer_partition != footer_partition) {
<<<<<<< HEAD
            av_log(mxf->fc, AV_LOG_ERROR, "inconsistent FooterPartition value: %" PRIi64 " != %" PRIi64 "\n",
=======
            av_log(mxf->fc, AV_LOG_ERROR, "inconsistent FooterPartition value: %li != %li\n",
>>>>>>> 15cea369
                   mxf->footer_partition, footer_partition);
        } else {
            mxf->footer_partition = footer_partition;
        }
    }

<<<<<<< HEAD
    av_dlog(mxf->fc, "PartitionPack: ThisPartition = 0x%" PRIx64 ", PreviousPartition = 0x%" PRIx64 ", "
            "FooterPartition = 0x%" PRIx64 ", IndexSID = %i, BodySID = %i\n",
=======
    av_dlog(mxf->fc, "PartitionPack: ThisPartition = 0x%lx, PreviousPartition = 0x%lx, "
            "FooterPartition = 0x%lx, IndexSID = %i, BodySID = %i\n",
>>>>>>> 15cea369
            partition->this_partition,
            partition->previous_partition, footer_partition,
            partition->index_sid, partition->body_sid);

<<<<<<< HEAD
    /* sanity check PreviousPartition if set */
    if (partition->previous_partition &&
        mxf->run_in + partition->previous_partition >= klv_offset) {
        av_log(mxf->fc, AV_LOG_ERROR, "PreviousPartition points to this partition or forward\n");
        return AVERROR_INVALIDDATA;
    }

=======
>>>>>>> 15cea369
    if      (op[12] == 1 && op[13] == 1) mxf->op = OP1a;
    else if (op[12] == 1 && op[13] == 2) mxf->op = OP1b;
    else if (op[12] == 1 && op[13] == 3) mxf->op = OP1c;
    else if (op[12] == 2 && op[13] == 1) mxf->op = OP2a;
    else if (op[12] == 2 && op[13] == 2) mxf->op = OP2b;
    else if (op[12] == 2 && op[13] == 3) mxf->op = OP2c;
    else if (op[12] == 3 && op[13] == 1) mxf->op = OP3a;
    else if (op[12] == 3 && op[13] == 2) mxf->op = OP3b;
    else if (op[12] == 3 && op[13] == 3) mxf->op = OP3c;
<<<<<<< HEAD
    else if (op[12] == 64&& op[13] == 1) mxf->op = OPSONYOpt;
    else if (op[12] == 0x10) {
        /* SMPTE 390m: "There shall be exactly one essence container"
         * 2011_DCPTEST_24FPS.V.mxf violates this and is frame wrapped, hence why we assume OP1a */
        if (nb_essence_containers != 1) {
            /* only nag once */
            if (!mxf->op)
                av_log(mxf->fc, AV_LOG_WARNING, "\"OPAtom\" with %u ECs - assuming OP1a\n", nb_essence_containers);

            mxf->op = OP1a;
        } else
            mxf->op = OPAtom;
    } else {
=======
    else if (op[12] == 0x10)             mxf->op = OPAtom;
    else if (op[12] == 64&& op[13] == 1) mxf->op = OPSonyOpt;
    else {
>>>>>>> 15cea369
        av_log(mxf->fc, AV_LOG_ERROR, "unknown operational pattern: %02xh %02xh - guessing OP1a\n", op[12], op[13]);
        mxf->op = OP1a;
    }

    if (partition->kag_size <= 0 || partition->kag_size > (1 << 20)) {
        av_log(mxf->fc, AV_LOG_WARNING, "invalid KAGSize %i - guessing ", partition->kag_size);

<<<<<<< HEAD
        if (mxf->op == OPSONYOpt)
=======
        if (mxf->op == OPSonyOpt)
>>>>>>> 15cea369
            partition->kag_size = 512;
        else
            partition->kag_size = 1;

        av_log(mxf->fc, AV_LOG_WARNING, "%i\n", partition->kag_size);
    }

    return 0;
}

static int mxf_add_metadata_set(MXFContext *mxf, void *metadata_set)
{
    MXFMetadataSet **tmp;
    if (mxf->metadata_sets_count+1 >= UINT_MAX / sizeof(*mxf->metadata_sets))
        return AVERROR(ENOMEM);
    tmp = av_realloc(mxf->metadata_sets, (mxf->metadata_sets_count + 1) * sizeof(*mxf->metadata_sets));
    if (!tmp)
        return AVERROR(ENOMEM);
    mxf->metadata_sets = tmp;
    mxf->metadata_sets[mxf->metadata_sets_count] = metadata_set;
    mxf->metadata_sets_count++;
    return 0;
}

static int mxf_read_cryptographic_context(void *arg, AVIOContext *pb, int tag, int size, UID uid, int64_t klv_offset)
{
    MXFCryptoContext *cryptocontext = arg;
    if (size != 16)
        return AVERROR_INVALIDDATA;
    if (IS_KLV_KEY(uid, mxf_crypto_source_container_ul))
        avio_read(pb, cryptocontext->source_container_ul, 16);
    return 0;
}

static int mxf_read_content_storage(void *arg, AVIOContext *pb, int tag, int size, UID uid, int64_t klv_offset)
{
    MXFContext *mxf = arg;
    switch (tag) {
    case 0x1901:
        mxf->packages_count = avio_rb32(pb);
        if (mxf->packages_count >= UINT_MAX / sizeof(UID))
            return AVERROR_INVALIDDATA;
        mxf->packages_refs = av_malloc(mxf->packages_count * sizeof(UID));
        if (!mxf->packages_refs)
            return AVERROR(ENOMEM);
        avio_skip(pb, 4); /* useless size of objects, always 16 according to specs */
        avio_read(pb, (uint8_t *)mxf->packages_refs, mxf->packages_count * sizeof(UID));
        break;
    }
    return 0;
}

static int mxf_read_source_clip(void *arg, AVIOContext *pb, int tag, int size, UID uid, int64_t klv_offset)
{
    MXFStructuralComponent *source_clip = arg;
    switch(tag) {
    case 0x0202:
        source_clip->duration = avio_rb64(pb);
        break;
    case 0x1201:
        source_clip->start_position = avio_rb64(pb);
        break;
    case 0x1101:
        /* UMID, only get last 16 bytes */
        avio_skip(pb, 16);
        avio_read(pb, source_clip->source_package_uid, 16);
        break;
    case 0x1102:
        source_clip->source_track_id = avio_rb32(pb);
        break;
    }
    return 0;
}

static int mxf_read_material_package(void *arg, AVIOContext *pb, int tag, int size, UID uid, int64_t klv_offset)
{
    MXFPackage *package = arg;
    switch(tag) {
    case 0x4403:
        package->tracks_count = avio_rb32(pb);
        if (package->tracks_count >= UINT_MAX / sizeof(UID))
            return AVERROR_INVALIDDATA;
        package->tracks_refs = av_malloc(package->tracks_count * sizeof(UID));
        if (!package->tracks_refs)
            return AVERROR(ENOMEM);
        avio_skip(pb, 4); /* useless size of objects, always 16 according to specs */
        avio_read(pb, (uint8_t *)package->tracks_refs, package->tracks_count * sizeof(UID));
        break;
    }
    return 0;
}

static int mxf_read_track(void *arg, AVIOContext *pb, int tag, int size, UID uid, int64_t klv_offset)
{
    MXFTrack *track = arg;
    switch(tag) {
    case 0x4801:
        track->track_id = avio_rb32(pb);
        break;
    case 0x4804:
        avio_read(pb, track->track_number, 4);
        break;
    case 0x4B01:
        track->edit_rate.den = avio_rb32(pb);
        track->edit_rate.num = avio_rb32(pb);
        break;
    case 0x4803:
        avio_read(pb, track->sequence_ref, 16);
        break;
    }
    return 0;
}

static int mxf_read_sequence(void *arg, AVIOContext *pb, int tag, int size, UID uid, int64_t klv_offset)
{
    MXFSequence *sequence = arg;
    switch(tag) {
    case 0x0202:
        sequence->duration = avio_rb64(pb);
        break;
    case 0x0201:
        avio_read(pb, sequence->data_definition_ul, 16);
        break;
    case 0x1001:
        sequence->structural_components_count = avio_rb32(pb);
        if (sequence->structural_components_count >= UINT_MAX / sizeof(UID))
            return AVERROR_INVALIDDATA;
        sequence->structural_components_refs = av_malloc(sequence->structural_components_count * sizeof(UID));
        if (!sequence->structural_components_refs)
            return AVERROR(ENOMEM);
        avio_skip(pb, 4); /* useless size of objects, always 16 according to specs */
        avio_read(pb, (uint8_t *)sequence->structural_components_refs, sequence->structural_components_count * sizeof(UID));
        break;
    }
    return 0;
}

static int mxf_read_source_package(void *arg, AVIOContext *pb, int tag, int size, UID uid, int64_t klv_offset)
{
    MXFPackage *package = arg;
    switch(tag) {
    case 0x4403:
        package->tracks_count = avio_rb32(pb);
        if (package->tracks_count >= UINT_MAX / sizeof(UID))
            return AVERROR_INVALIDDATA;
        package->tracks_refs = av_malloc(package->tracks_count * sizeof(UID));
        if (!package->tracks_refs)
            return AVERROR(ENOMEM);
        avio_skip(pb, 4); /* useless size of objects, always 16 according to specs */
        avio_read(pb, (uint8_t *)package->tracks_refs, package->tracks_count * sizeof(UID));
        break;
    case 0x4401:
        /* UMID, only get last 16 bytes */
        avio_skip(pb, 16);
        avio_read(pb, package->package_uid, 16);
        break;
    case 0x4701:
        avio_read(pb, package->descriptor_ref, 16);
        break;
    }
    return 0;
}

static int mxf_read_index_entry_array(AVIOContext *pb, MXFIndexTableSegment *segment)
<<<<<<< HEAD
{
    int i, length;

    segment->nb_index_entries = avio_rb32(pb);
    length = avio_rb32(pb);

    if (!(segment->temporal_offset_entries=av_calloc(segment->nb_index_entries, sizeof(*segment->temporal_offset_entries))) ||
        !(segment->flag_entries          = av_calloc(segment->nb_index_entries, sizeof(*segment->flag_entries))) ||
        !(segment->stream_offset_entries = av_calloc(segment->nb_index_entries, sizeof(*segment->stream_offset_entries))))
        return AVERROR(ENOMEM);

    for (i = 0; i < segment->nb_index_entries; i++) {
        segment->temporal_offset_entries[i] = avio_r8(pb);
        avio_r8(pb);                                        /* KeyFrameOffset */
        segment->flag_entries[i] = avio_r8(pb);
        segment->stream_offset_entries[i] = avio_rb64(pb);
        avio_skip(pb, length - 11);
    }
    return 0;
}

static int mxf_read_index_table_segment(void *arg, AVIOContext *pb, int tag, int size, UID uid, int64_t klv_offset)
{
=======
{
    int i, length;

    segment->nb_index_entries = avio_rb32(pb);
    if (!segment->nb_index_entries)
        return 0;
    else if (segment->nb_index_entries < 0 ||
             segment->nb_index_entries >
             (INT_MAX >> av_log2(sizeof(*segment->stream_offset_entries))))
        return AVERROR(ENOMEM);

    length = avio_rb32(pb);

    segment->temporal_offset_entries = av_mallocz(segment->nb_index_entries *
                                 sizeof(*segment->temporal_offset_entries));
    segment->flag_entries            = av_mallocz(segment->nb_index_entries *
                                 sizeof(*segment->flag_entries));
    segment->stream_offset_entries   = av_mallocz(segment->nb_index_entries *
                                 sizeof(*segment->stream_offset_entries));

    if (!segment->flag_entries || !segment->stream_offset_entries ||
        !segment->temporal_offset_entries) {
        av_freep(&segment->flag_entries);
        av_freep(&segment->stream_offset_entries);
        av_freep(&segment->temporal_offset_entries);
        return AVERROR(ENOMEM);
    }

    for (i = 0; i < segment->nb_index_entries; i++) {
        segment->temporal_offset_entries[i] = avio_r8(pb);
        avio_r8(pb);                                        /* KeyFrameOffset */
        segment->flag_entries[i] = avio_r8(pb);
        segment->stream_offset_entries[i] = avio_rb64(pb);
        avio_skip(pb, length - 11);
    }
    return 0;
}

static int mxf_read_index_table_segment(void *arg, AVIOContext *pb, int tag, int size, UID uid, int64_t klv_offset)
{
>>>>>>> 15cea369
    MXFIndexTableSegment *segment = arg;
    switch(tag) {
    case 0x3F05:
        segment->edit_unit_byte_count = avio_rb32(pb);
        av_dlog(NULL, "EditUnitByteCount %d\n", segment->edit_unit_byte_count);
        break;
    case 0x3F06:
        segment->index_sid = avio_rb32(pb);
        av_dlog(NULL, "IndexSID %d\n", segment->index_sid);
        break;
    case 0x3F07:
        segment->body_sid = avio_rb32(pb);
        av_dlog(NULL, "BodySID %d\n", segment->body_sid);
        break;
    case 0x3F0A:
        av_dlog(NULL, "IndexEntryArray found\n");
        return mxf_read_index_entry_array(pb, segment);
    case 0x3F0B:
        segment->index_edit_rate.num = avio_rb32(pb);
        segment->index_edit_rate.den = avio_rb32(pb);
        av_dlog(NULL, "IndexEditRate %d/%d\n", segment->index_edit_rate.num,
                segment->index_edit_rate.den);
        break;
    case 0x3F0C:
        segment->index_start_position = avio_rb64(pb);
        av_dlog(NULL, "IndexStartPosition %"PRId64"\n", segment->index_start_position);
        break;
    case 0x3F0D:
        segment->index_duration = avio_rb64(pb);
        av_dlog(NULL, "IndexDuration %"PRId64"\n", segment->index_duration);
        break;
    }
    return 0;
}

static void mxf_read_pixel_layout(AVIOContext *pb, MXFDescriptor *descriptor)
{
    int code, value, ofs = 0;
    char layout[16] = {0};

    do {
        code = avio_r8(pb);
        value = avio_r8(pb);
        av_dlog(NULL, "pixel layout: code %#x\n", code);

        if (ofs < 16) {
            layout[ofs++] = code;
            layout[ofs++] = value;
        }
    } while (code != 0); /* SMPTE 377M E.2.46 */

    ff_mxf_decode_pixel_layout(layout, &descriptor->pix_fmt);
}

static int mxf_read_generic_descriptor(void *arg, AVIOContext *pb, int tag, int size, UID uid, int64_t klv_offset)
{
    MXFDescriptor *descriptor = arg;
    switch(tag) {
    case 0x3F01:
        descriptor->sub_descriptors_count = avio_rb32(pb);
        if (descriptor->sub_descriptors_count >= UINT_MAX / sizeof(UID))
            return AVERROR_INVALIDDATA;
        descriptor->sub_descriptors_refs = av_malloc(descriptor->sub_descriptors_count * sizeof(UID));
        if (!descriptor->sub_descriptors_refs)
            return AVERROR(ENOMEM);
        avio_skip(pb, 4); /* useless size of objects, always 16 according to specs */
        avio_read(pb, (uint8_t *)descriptor->sub_descriptors_refs, descriptor->sub_descriptors_count * sizeof(UID));
        break;
    case 0x3004:
        avio_read(pb, descriptor->essence_container_ul, 16);
        break;
    case 0x3006:
        descriptor->linked_track_id = avio_rb32(pb);
        break;
    case 0x3201: /* PictureEssenceCoding */
        avio_read(pb, descriptor->essence_codec_ul, 16);
        break;
    case 0x3203:
        descriptor->width = avio_rb32(pb);
        break;
    case 0x3202:
        descriptor->height = avio_rb32(pb);
        break;
    case 0x320E:
        descriptor->aspect_ratio.num = avio_rb32(pb);
        descriptor->aspect_ratio.den = avio_rb32(pb);
        break;
    case 0x3D03:
        descriptor->sample_rate.num = avio_rb32(pb);
        descriptor->sample_rate.den = avio_rb32(pb);
        break;
    case 0x3D06: /* SoundEssenceCompression */
        avio_read(pb, descriptor->essence_codec_ul, 16);
        break;
    case 0x3D07:
        descriptor->channels = avio_rb32(pb);
        break;
    case 0x3D01:
        descriptor->bits_per_sample = avio_rb32(pb);
        break;
    case 0x3401:
        mxf_read_pixel_layout(pb, descriptor);
        break;
    default:
        /* Private uid used by SONY C0023S01.mxf */
        if (IS_KLV_KEY(uid, mxf_sony_mpeg4_extradata)) {
            descriptor->extradata = av_malloc(size + FF_INPUT_BUFFER_PADDING_SIZE);
            if (!descriptor->extradata)
                return AVERROR(ENOMEM);
            descriptor->extradata_size = size;
            avio_read(pb, descriptor->extradata, size);
        }
        break;
    }
    return 0;
}

/*
 * Match an uid independently of the version byte and up to len common bytes
 * Returns: boolean
 */
static int mxf_match_uid(const UID key, const UID uid, int len)
{
    int i;
    for (i = 0; i < len; i++) {
        if (i != 7 && key[i] != uid[i])
            return 0;
    }
    return 1;
}

static const MXFCodecUL *mxf_get_codec_ul(const MXFCodecUL *uls, UID *uid)
{
    while (uls->uid[0]) {
        if(mxf_match_uid(uls->uid, *uid, uls->matching_len))
            break;
        uls++;
    }
    return uls;
}

static void *mxf_resolve_strong_ref(MXFContext *mxf, UID *strong_ref, enum MXFMetadataSetType type)
{
    int i;

    if (!strong_ref)
        return NULL;
    for (i = 0; i < mxf->metadata_sets_count; i++) {
        if (!memcmp(*strong_ref, mxf->metadata_sets[i]->uid, 16) &&
            (type == AnyType || mxf->metadata_sets[i]->type == type)) {
            return mxf->metadata_sets[i];
        }
    }
    return NULL;
}

static const MXFCodecUL mxf_picture_essence_container_uls[] = {
    // video essence container uls
    { { 0x06,0x0E,0x2B,0x34,0x04,0x01,0x01,0x02,0x0D,0x01,0x03,0x01,0x02,0x04,0x60,0x01 }, 14, CODEC_ID_MPEG2VIDEO }, /* MPEG-ES Frame wrapped */
    { { 0x06,0x0E,0x2B,0x34,0x04,0x01,0x01,0x01,0x0D,0x01,0x03,0x01,0x02,0x02,0x41,0x01 }, 14,    CODEC_ID_DVVIDEO }, /* DV 625 25mbps */
    { { 0x00,0x00,0x00,0x00,0x00,0x00,0x00,0x00,0x00,0x00,0x00,0x00,0x00,0x00,0x00,0x00 },  0,      CODEC_ID_NONE },
};
static const MXFCodecUL mxf_sound_essence_container_uls[] = {
    // sound essence container uls
    { { 0x06,0x0E,0x2B,0x34,0x04,0x01,0x01,0x01,0x0D,0x01,0x03,0x01,0x02,0x06,0x01,0x00 }, 14, CODEC_ID_PCM_S16LE }, /* BWF Frame wrapped */
    { { 0x06,0x0E,0x2B,0x34,0x04,0x01,0x01,0x02,0x0D,0x01,0x03,0x01,0x02,0x04,0x40,0x01 }, 14,       CODEC_ID_MP2 }, /* MPEG-ES Frame wrapped, 0x40 ??? stream id */
    { { 0x06,0x0E,0x2B,0x34,0x04,0x01,0x01,0x01,0x0D,0x01,0x03,0x01,0x02,0x01,0x01,0x01 }, 14, CODEC_ID_PCM_S16LE }, /* D-10 Mapping 50Mbps PAL Extended Template */
    { { 0x06,0x0E,0x2B,0x34,0x01,0x01,0x01,0xFF,0x4B,0x46,0x41,0x41,0x00,0x0D,0x4D,0x4F }, 14, CODEC_ID_PCM_S16LE }, /* 0001GL00.MXF.A1.mxf_opatom.mxf */
    { { 0x00,0x00,0x00,0x00,0x00,0x00,0x00,0x00,0x00,0x00,0x00,0x00,0x00,0x00,0x00,0x00 },  0,      CODEC_ID_NONE },
};

static int mxf_get_sorted_table_segments(MXFContext *mxf, int *nb_sorted_segments, MXFIndexTableSegment ***sorted_segments)
{
    int i, j, nb_segments = 0;
    MXFIndexTableSegment **unsorted_segments;
    int last_body_sid = -1, last_index_sid = -1, last_index_start = -1;

    /* count number of segments, allocate arrays and copy unsorted segments */
    for (i = 0; i < mxf->metadata_sets_count; i++)
        if (mxf->metadata_sets[i]->type == IndexTableSegment)
            nb_segments++;

<<<<<<< HEAD
    if (!(unsorted_segments = av_calloc(nb_segments, sizeof(*unsorted_segments))) ||
        !(*sorted_segments  = av_calloc(nb_segments, sizeof(**sorted_segments)))) {
=======
    *sorted_segments  = av_mallocz(nb_segments * sizeof(**sorted_segments));
    unsorted_segments = av_mallocz(nb_segments * sizeof(*unsorted_segments));
    if (!sorted_segments || !unsorted_segments) {
        av_freep(sorted_segments);
>>>>>>> 15cea369
        av_free(unsorted_segments);
        return AVERROR(ENOMEM);
    }

    for (i = j = 0; i < mxf->metadata_sets_count; i++)
        if (mxf->metadata_sets[i]->type == IndexTableSegment)
            unsorted_segments[j++] = (MXFIndexTableSegment*)mxf->metadata_sets[i];

    *nb_sorted_segments = 0;

    /* sort segments by {BodySID, IndexSID, IndexStartPosition}, remove duplicates while we're at it */
    for (i = 0; i < nb_segments; i++) {
        int best = -1, best_body_sid = -1, best_index_sid = -1, best_index_start = -1;

        for (j = 0; j < nb_segments; j++) {
            MXFIndexTableSegment *s = unsorted_segments[j];

            /* Require larger BosySID, IndexSID or IndexStartPosition then the previous entry. This removes duplicates.
             * We want the smallest values for the keys than what we currently have, unless this is the first such entry this time around.
             */
            if ((i == 0     || s->body_sid > last_body_sid || s->index_sid > last_index_sid || s->index_start_position > last_index_start) &&
                (best == -1 || s->body_sid < best_body_sid || s->index_sid < best_index_sid || s->index_start_position < best_index_start)) {
                best             = j;
                best_body_sid    = s->body_sid;
                best_index_sid   = s->index_sid;
                best_index_start = s->index_start_position;
            }
        }

        /* no suitable entry found -> we're done */
        if (best == -1)
            break;

        (*sorted_segments)[(*nb_sorted_segments)++] = unsorted_segments[best];
        last_body_sid    = best_body_sid;
        last_index_sid   = best_index_sid;
        last_index_start = best_index_start;
    }

    av_free(unsorted_segments);

    return 0;
}

/**
 * Computes the absolute file offset of the given essence container offset
 */
static int mxf_absolute_bodysid_offset(MXFContext *mxf, int body_sid, int64_t offset, int64_t *offset_out)
{
    int x;
    int64_t offset_in = offset;     /* for logging */

    for (x = 0; x < mxf->partitions_count; x++) {
        MXFPartition *p = &mxf->partitions[x];

        if (p->body_sid != body_sid)
            continue;

        if (offset < p->essence_length || !p->essence_length) {
            *offset_out = p->essence_offset + offset;
            return 0;
        }

        offset -= p->essence_length;
    }

<<<<<<< HEAD
    av_log(mxf->fc, AV_LOG_ERROR, "failed to find absolute offset of %" PRIx64" in BodySID %i - partial file?\n",
=======
    av_log(mxf->fc, AV_LOG_ERROR, "failed to find absolute offset of %lx in BodySID %i - partial file?\n",
>>>>>>> 15cea369
           offset_in, body_sid);

    return AVERROR_INVALIDDATA;
}

/**
 * Returns the end position of the essence container with given BodySID, or zero if unknown
 */
static int64_t mxf_essence_container_end(MXFContext *mxf, int body_sid)
{
    int x;
    int64_t ret = 0;

    for (x = 0; x < mxf->partitions_count; x++) {
        MXFPartition *p = &mxf->partitions[x];

        if (p->body_sid != body_sid)
            continue;

        if (!p->essence_length)
            return 0;

        ret = p->essence_offset + p->essence_length;
    }

    return ret;
}

/* EditUnit -> absolute offset */
static int mxf_edit_unit_absolute_offset(MXFContext *mxf, MXFIndexTable *index_table, int64_t edit_unit, int64_t *edit_unit_out, int64_t *offset_out, int nag)
{
    int i;
    int offset_temp = 0;

    for (i = 0; i < index_table->nb_segments; i++) {
        MXFIndexTableSegment *s = index_table->segments[i];

        edit_unit = FFMAX(edit_unit, s->index_start_position);  /* clamp if trying to seek before start */

        if (edit_unit < s->index_start_position + s->index_duration) {
            int64_t index = edit_unit - s->index_start_position;

            if (s->edit_unit_byte_count)
                offset_temp += s->edit_unit_byte_count * index;
            else if (s->nb_index_entries) {
                if (s->nb_index_entries == 2 * s->index_duration + 1)
                    index *= 2;     /* Avid index */

                if (index < 0 || index > s->nb_index_entries) {
                    av_log(mxf->fc, AV_LOG_ERROR, "IndexSID %i segment at %"PRId64" IndexEntryArray too small\n",
                           index_table->index_sid, s->index_start_position);
                    return AVERROR_INVALIDDATA;
                }

                offset_temp = s->stream_offset_entries[index];
            } else {
                av_log(mxf->fc, AV_LOG_ERROR, "IndexSID %i segment at %"PRId64" missing EditUnitByteCount and IndexEntryArray\n",
                       index_table->index_sid, s->index_start_position);
                return AVERROR_INVALIDDATA;
            }

            if (edit_unit_out)
                *edit_unit_out = edit_unit;

            return mxf_absolute_bodysid_offset(mxf, index_table->body_sid, offset_temp, offset_out);
        } else {
            /* EditUnitByteCount == 0 for VBR indexes, which is fine since they use explicit StreamOffsets */
            offset_temp += s->edit_unit_byte_count * s->index_duration;
        }
    }

    if (nag)
        av_log(mxf->fc, AV_LOG_ERROR, "failed to map EditUnit %"PRId64" in IndexSID %i to an offset\n", edit_unit, index_table->index_sid);

    return AVERROR_INVALIDDATA;
}

static int mxf_compute_ptses_fake_index(MXFContext *mxf, MXFIndexTable *index_table)
{
    int i, j, x;
    int8_t max_temporal_offset = -128;

    /* first compute how many entries we have */
    for (i = 0; i < index_table->nb_segments; i++) {
        MXFIndexTableSegment *s = index_table->segments[i];

<<<<<<< HEAD
        if (!s->nb_index_entries) {
            index_table->nb_ptses = 0;
            return 0;                               /* no TemporalOffsets */
        }
=======
        if (!s->nb_index_entries)
            return 0;                               /* no TemporalOffsets */
>>>>>>> 15cea369

        index_table->nb_ptses += s->index_duration;
    }

    /* paranoid check */
    if (index_table->nb_ptses <= 0)
        return 0;

<<<<<<< HEAD
    if (!(index_table->ptses      = av_calloc(index_table->nb_ptses, sizeof(int64_t))) ||
        !(index_table->fake_index = av_calloc(index_table->nb_ptses, sizeof(AVIndexEntry)))) {
=======
    if (index_table->nb_ptses > INT_MAX >> av_log2(sizeof(AVIndexEntry)) + 1)
        return AVERROR(ENOMEM);

    index_table->ptses      = av_mallocz(index_table->nb_ptses *
                                         sizeof(int64_t));
    index_table->fake_index = av_mallocz(index_table->nb_ptses *
                                         sizeof(AVIndexEntry));
    if (!index_table->ptses || !index_table->fake_index) {
>>>>>>> 15cea369
        av_freep(&index_table->ptses);
        return AVERROR(ENOMEM);
    }

    /* we may have a few bad TemporalOffsets
     * make sure the corresponding PTSes don't have the bogus value 0 */
    for (x = 0; x < index_table->nb_ptses; x++)
        index_table->ptses[x] = AV_NOPTS_VALUE;

    /**
     * We have this:
     *
     * x  TemporalOffset
     * 0:  0
     * 1:  1
     * 2:  1
     * 3: -2
     * 4:  1
     * 5:  1
     * 6: -2
     *
     * We want to transform it into this:
     *
     * x  DTS PTS
     * 0: -1   0
     * 1:  0   3
     * 2:  1   1
     * 3:  2   2
     * 4:  3   6
     * 5:  4   4
     * 6:  5   5
     *
     * We do this by bucket sorting x by x+TemporalOffset[x] into mxf->ptses,
     * then settings mxf->first_dts = -max(TemporalOffset[x]).
     * The latter makes DTS <= PTS.
     */
    for (i = x = 0; i < index_table->nb_segments; i++) {
        MXFIndexTableSegment *s = index_table->segments[i];
        int index_delta = 1;
<<<<<<< HEAD
        int n = s->nb_index_entries;

        if (s->nb_index_entries == 2 * s->index_duration + 1) {
            index_delta = 2;    /* Avid index */

            /* ignore the last entry - it's the size of the essence container */
            n--;
        }

        for (j = 0; j < n; j += index_delta, x++) {
            int offset = s->temporal_offset_entries[j] / index_delta;
            int index  = x + offset;

            if (x >= index_table->nb_ptses) {
                av_log(mxf->fc, AV_LOG_ERROR, "x >= nb_ptses - IndexEntryCount %i < IndexDuration %"PRId64"?\n",
                       s->nb_index_entries, s->index_duration);
                break;
            }

=======

        if (s->nb_index_entries == 2 * s->index_duration + 1)
            index_delta = 2;    /* Avid index */

        for (j = 0; j < s->nb_index_entries; j += index_delta, x++) {
            int offset = s->temporal_offset_entries[j] / index_delta;
            int index  = x + offset;

>>>>>>> 15cea369
            index_table->fake_index[x].timestamp = x;
            index_table->fake_index[x].flags = !(s->flag_entries[j] & 0x30) ? AVINDEX_KEYFRAME : 0;

            if (index < 0 || index >= index_table->nb_ptses) {
                av_log(mxf->fc, AV_LOG_ERROR,
                       "index entry %i + TemporalOffset %i = %i, which is out of bounds\n",
                       x, offset, index);
                continue;
            }

            index_table->ptses[index] = x;
            max_temporal_offset = FFMAX(max_temporal_offset, offset);
        }
    }

    index_table->first_dts = -max_temporal_offset;

    return 0;
}

/**
 * Sorts and collects index table segments into index tables.
 * Also computes PTSes if possible.
 */
static int mxf_compute_index_tables(MXFContext *mxf)
{
    int i, j, k, ret, nb_sorted_segments;
    MXFIndexTableSegment **sorted_segments = NULL;

    if ((ret = mxf_get_sorted_table_segments(mxf, &nb_sorted_segments, &sorted_segments)) ||
        nb_sorted_segments <= 0) {
        av_log(mxf->fc, AV_LOG_WARNING, "broken or empty index\n");
        return 0;
    }

    /* sanity check and count unique BodySIDs/IndexSIDs */
    for (i = 0; i < nb_sorted_segments; i++) {
        if (i == 0 || sorted_segments[i-1]->index_sid != sorted_segments[i]->index_sid)
            mxf->nb_index_tables++;
        else if (sorted_segments[i-1]->body_sid != sorted_segments[i]->body_sid) {
            av_log(mxf->fc, AV_LOG_ERROR, "found inconsistent BodySID\n");
            ret = AVERROR_INVALIDDATA;
            goto finish_decoding_index;
        }
    }

<<<<<<< HEAD
    if (!(mxf->index_tables = av_calloc(mxf->nb_index_tables, sizeof(MXFIndexTable)))) {
=======
    if (mxf->nb_index_tables > INT_MAX >> av_log2(sizeof(MXFIndexTable)) + 1 ||
        !(mxf->index_tables = av_mallocz(mxf->nb_index_tables *
                                         sizeof(MXFIndexTable)))) {
>>>>>>> 15cea369
        av_log(mxf->fc, AV_LOG_ERROR, "failed to allocate index tables\n");
        ret = AVERROR(ENOMEM);
        goto finish_decoding_index;
    }

    /* distribute sorted segments to index tables */
    for (i = j = 0; i < nb_sorted_segments; i++) {
        if (i != 0 && sorted_segments[i-1]->index_sid != sorted_segments[i]->index_sid) {
            /* next IndexSID */
            j++;
        }

        mxf->index_tables[j].nb_segments++;
    }

    for (i = j = 0; j < mxf->nb_index_tables; i += mxf->index_tables[j++].nb_segments) {
        MXFIndexTable *t = &mxf->index_tables[j];

<<<<<<< HEAD
        if (!(t->segments = av_calloc(t->nb_segments, sizeof(MXFIndexTableSegment*)))) {
            av_log(mxf->fc, AV_LOG_ERROR, "failed to allocate IndexTableSegment pointer array\n");
=======
        if (t->nb_segments >
            (INT_MAX >> av_log2(sizeof(MXFIndexTableSegment *))) ||
            !(t->segments = av_mallocz(t->nb_segments *
                                       sizeof(MXFIndexTableSegment*)))) {
            av_log(mxf->fc, AV_LOG_ERROR, "failed to allocate IndexTableSegment"
                   " pointer array\n");
>>>>>>> 15cea369
            ret = AVERROR(ENOMEM);
            goto finish_decoding_index;
        }

        if (sorted_segments[i]->index_start_position)
            av_log(mxf->fc, AV_LOG_WARNING, "IndexSID %i starts at EditUnit %"PRId64" - seeking may not work as expected\n",
                   sorted_segments[i]->index_sid, sorted_segments[i]->index_start_position);

        memcpy(t->segments, &sorted_segments[i], t->nb_segments * sizeof(MXFIndexTableSegment*));
        t->index_sid = sorted_segments[i]->index_sid;
        t->body_sid = sorted_segments[i]->body_sid;

        if ((ret = mxf_compute_ptses_fake_index(mxf, t)) < 0)
            goto finish_decoding_index;

        /* fix zero IndexDurations */
        for (k = 0; k < t->nb_segments; k++) {
            if (t->segments[k]->index_duration)
                continue;

            if (t->nb_segments > 1)
                av_log(mxf->fc, AV_LOG_WARNING, "IndexSID %i segment %i has zero IndexDuration and there's more than one segment\n",
                       t->index_sid, k);

            if (mxf->fc->nb_streams <= 0) {
                av_log(mxf->fc, AV_LOG_WARNING, "no streams?\n");
                break;
            }

            /* assume the first stream's duration is reasonable
             * leave index_duration = 0 on further segments in case we have any (unlikely)
             */
            t->segments[k]->index_duration = mxf->fc->streams[0]->duration;
            break;
        }
    }

    ret = 0;
finish_decoding_index:
    av_free(sorted_segments);
    return ret;
}

static int mxf_parse_structural_metadata(MXFContext *mxf)
{
    MXFPackage *material_package = NULL;
    MXFPackage *temp_package = NULL;
    int i, j, k, ret;

    av_dlog(mxf->fc, "metadata sets count %d\n", mxf->metadata_sets_count);
    /* TODO: handle multiple material packages (OP3x) */
    for (i = 0; i < mxf->packages_count; i++) {
        material_package = mxf_resolve_strong_ref(mxf, &mxf->packages_refs[i], MaterialPackage);
        if (material_package) break;
    }
    if (!material_package) {
        av_log(mxf->fc, AV_LOG_ERROR, "no material package found\n");
        return AVERROR_INVALIDDATA;
    }

    for (i = 0; i < material_package->tracks_count; i++) {
        MXFPackage *source_package = NULL;
        MXFTrack *material_track = NULL;
        MXFTrack *source_track = NULL;
        MXFTrack *temp_track = NULL;
        MXFDescriptor *descriptor = NULL;
        MXFStructuralComponent *component = NULL;
        UID *essence_container_ul = NULL;
        const MXFCodecUL *codec_ul = NULL;
        const MXFCodecUL *container_ul = NULL;
        AVStream *st;

        if (!(material_track = mxf_resolve_strong_ref(mxf, &material_package->tracks_refs[i], Track))) {
            av_log(mxf->fc, AV_LOG_ERROR, "could not resolve material track strong ref\n");
            continue;
        }

        if (!(material_track->sequence = mxf_resolve_strong_ref(mxf, &material_track->sequence_ref, Sequence))) {
            av_log(mxf->fc, AV_LOG_ERROR, "could not resolve material track sequence strong ref\n");
            continue;
        }

        /* TODO: handle multiple source clips */
        for (j = 0; j < material_track->sequence->structural_components_count; j++) {
            /* TODO: handle timecode component */
            component = mxf_resolve_strong_ref(mxf, &material_track->sequence->structural_components_refs[j], SourceClip);
            if (!component)
                continue;

            for (k = 0; k < mxf->packages_count; k++) {
                temp_package = mxf_resolve_strong_ref(mxf, &mxf->packages_refs[k], SourcePackage);
                if (!temp_package)
                    continue;
                if (!memcmp(temp_package->package_uid, component->source_package_uid, 16)) {
                    source_package = temp_package;
                    break;
                }
            }
            if (!source_package) {
                av_dlog(mxf->fc, "material track %d: no corresponding source package found\n", material_track->track_id);
                break;
            }
            for (k = 0; k < source_package->tracks_count; k++) {
                if (!(temp_track = mxf_resolve_strong_ref(mxf, &source_package->tracks_refs[k], Track))) {
                    av_log(mxf->fc, AV_LOG_ERROR, "could not resolve source track strong ref\n");
                    ret = AVERROR_INVALIDDATA;
                    goto fail_and_free;
                }
                if (temp_track->track_id == component->source_track_id) {
                    source_track = temp_track;
                    break;
                }
            }
            if (!source_track) {
                av_log(mxf->fc, AV_LOG_ERROR, "material track %d: no corresponding source track found\n", material_track->track_id);
                break;
            }
        }
        if (!source_track || !component)
            continue;

        if (!(source_track->sequence = mxf_resolve_strong_ref(mxf, &source_track->sequence_ref, Sequence))) {
            av_log(mxf->fc, AV_LOG_ERROR, "could not resolve source track sequence strong ref\n");
            ret = -1;
            goto fail_and_free;
        }

        /* 0001GL00.MXF.A1.mxf_opatom.mxf has the same SourcePackageID as 0001GL.MXF.V1.mxf_opatom.mxf
         * This would result in both files appearing to have two streams. Work around this by sanity checking DataDefinition */
        if (memcmp(material_track->sequence->data_definition_ul, source_track->sequence->data_definition_ul, 16)) {
            av_log(mxf->fc, AV_LOG_ERROR, "material track %d: DataDefinition mismatch\n", material_track->track_id);
            continue;
        }

        if (!(source_track->sequence = mxf_resolve_strong_ref(mxf, &source_track->sequence_ref, Sequence))) {
            av_log(mxf->fc, AV_LOG_ERROR, "could not resolve source track sequence strong ref\n");
            ret = AVERROR_INVALIDDATA;
            goto fail_and_free;
        }

        /* 0001GL00.MXF.A1.mxf_opatom.mxf has the same SourcePackageID as 0001GL.MXF.V1.mxf_opatom.mxf
         * This would result in both files appearing to have two streams. Work around this by sanity checking DataDefinition */
        if (memcmp(material_track->sequence->data_definition_ul, source_track->sequence->data_definition_ul, 16)) {
            av_log(mxf->fc, AV_LOG_ERROR, "material track %d: DataDefinition mismatch\n", material_track->track_id);
            continue;
        }

        st = avformat_new_stream(mxf->fc, NULL);
        if (!st) {
            av_log(mxf->fc, AV_LOG_ERROR, "could not allocate stream\n");
            ret = AVERROR(ENOMEM);
            goto fail_and_free;
        }
        st->id = source_track->track_id;
        st->priv_data = source_track;
        st->duration = component->duration;
        if (st->duration == -1)
            st->duration = AV_NOPTS_VALUE;
        st->start_time = component->start_position;
        avpriv_set_pts_info(st, 64, material_track->edit_rate.num, material_track->edit_rate.den);

        PRINT_KEY(mxf->fc, "data definition   ul", source_track->sequence->data_definition_ul);
        codec_ul = mxf_get_codec_ul(ff_mxf_data_definition_uls, &source_track->sequence->data_definition_ul);
        st->codec->codec_type = codec_ul->id;

        source_package->descriptor = mxf_resolve_strong_ref(mxf, &source_package->descriptor_ref, AnyType);
        if (source_package->descriptor) {
            if (source_package->descriptor->type == MultipleDescriptor) {
                for (j = 0; j < source_package->descriptor->sub_descriptors_count; j++) {
                    MXFDescriptor *sub_descriptor = mxf_resolve_strong_ref(mxf, &source_package->descriptor->sub_descriptors_refs[j], Descriptor);

                    if (!sub_descriptor) {
                        av_log(mxf->fc, AV_LOG_ERROR, "could not resolve sub descriptor strong ref\n");
                        continue;
                    }
                    if (sub_descriptor->linked_track_id == source_track->track_id) {
                        descriptor = sub_descriptor;
                        break;
                    }
                }
            } else if (source_package->descriptor->type == Descriptor)
                descriptor = source_package->descriptor;
        }
        if (!descriptor) {
            av_log(mxf->fc, AV_LOG_INFO, "source track %d: stream %d, no descriptor found\n", source_track->track_id, st->index);
            continue;
        }
        PRINT_KEY(mxf->fc, "essence codec     ul", descriptor->essence_codec_ul);
        PRINT_KEY(mxf->fc, "essence container ul", descriptor->essence_container_ul);
        essence_container_ul = &descriptor->essence_container_ul;
        /* HACK: replacing the original key with mxf_encrypted_essence_container
         * is not allowed according to s429-6, try to find correct information anyway */
        if (IS_KLV_KEY(essence_container_ul, mxf_encrypted_essence_container)) {
            av_log(mxf->fc, AV_LOG_INFO, "broken encrypted mxf file\n");
            for (k = 0; k < mxf->metadata_sets_count; k++) {
                MXFMetadataSet *metadata = mxf->metadata_sets[k];
                if (metadata->type == CryptoContext) {
                    essence_container_ul = &((MXFCryptoContext *)metadata)->source_container_ul;
                    break;
                }
            }
        }

        /* TODO: drop PictureEssenceCoding and SoundEssenceCompression, only check EssenceContainer */
        codec_ul = mxf_get_codec_ul(ff_mxf_codec_uls, &descriptor->essence_codec_ul);
        st->codec->codec_id = codec_ul->id;
        if (descriptor->extradata) {
            st->codec->extradata = descriptor->extradata;
            st->codec->extradata_size = descriptor->extradata_size;
        }
        if (st->codec->codec_type == AVMEDIA_TYPE_VIDEO) {
            container_ul = mxf_get_codec_ul(mxf_picture_essence_container_uls, essence_container_ul);
            if (st->codec->codec_id == CODEC_ID_NONE)
                st->codec->codec_id = container_ul->id;
            st->codec->width = descriptor->width;
            st->codec->height = descriptor->height;
            if (st->codec->codec_id == CODEC_ID_RAWVIDEO)
                st->codec->pix_fmt = descriptor->pix_fmt;
            st->need_parsing = AVSTREAM_PARSE_HEADERS;
        } else if (st->codec->codec_type == AVMEDIA_TYPE_AUDIO) {
            container_ul = mxf_get_codec_ul(mxf_sound_essence_container_uls, essence_container_ul);
            if (st->codec->codec_id == CODEC_ID_NONE)
                st->codec->codec_id = container_ul->id;
            st->codec->channels = descriptor->channels;
            st->codec->bits_per_coded_sample = descriptor->bits_per_sample;
            if (descriptor->sample_rate.den > 0)
            st->codec->sample_rate = descriptor->sample_rate.num / descriptor->sample_rate.den;
            /* TODO: implement CODEC_ID_RAWAUDIO */
            if (st->codec->codec_id == CODEC_ID_PCM_S16LE) {
                if (descriptor->bits_per_sample > 16 && descriptor->bits_per_sample <= 24)
                    st->codec->codec_id = CODEC_ID_PCM_S24LE;
                else if (descriptor->bits_per_sample == 32)
                    st->codec->codec_id = CODEC_ID_PCM_S32LE;
            } else if (st->codec->codec_id == CODEC_ID_PCM_S16BE) {
                if (descriptor->bits_per_sample > 16 && descriptor->bits_per_sample <= 24)
                    st->codec->codec_id = CODEC_ID_PCM_S24BE;
                else if (descriptor->bits_per_sample == 32)
                    st->codec->codec_id = CODEC_ID_PCM_S32BE;
            } else if (st->codec->codec_id == CODEC_ID_MP2) {
                st->need_parsing = AVSTREAM_PARSE_FULL;
            }
        }
        if (st->codec->codec_type != AVMEDIA_TYPE_DATA && (*essence_container_ul)[15] > 0x01) {
            /* TODO: decode timestamps */
            st->need_parsing = AVSTREAM_PARSE_TIMESTAMPS;
        }
    }

    ret = 0;
fail_and_free:
    return ret;
}

static const MXFMetadataReadTableEntry mxf_metadata_read_table[] = {
    { { 0x06,0x0E,0x2B,0x34,0x02,0x05,0x01,0x01,0x0d,0x01,0x02,0x01,0x01,0x05,0x01,0x00 }, mxf_read_primer_pack },
    { { 0x06,0x0E,0x2B,0x34,0x02,0x05,0x01,0x01,0x0d,0x01,0x02,0x01,0x01,0x02,0x01,0x00 }, mxf_read_partition_pack },
    { { 0x06,0x0E,0x2B,0x34,0x02,0x05,0x01,0x01,0x0d,0x01,0x02,0x01,0x01,0x02,0x02,0x00 }, mxf_read_partition_pack },
    { { 0x06,0x0E,0x2B,0x34,0x02,0x05,0x01,0x01,0x0d,0x01,0x02,0x01,0x01,0x02,0x03,0x00 }, mxf_read_partition_pack },
    { { 0x06,0x0E,0x2B,0x34,0x02,0x05,0x01,0x01,0x0d,0x01,0x02,0x01,0x01,0x02,0x04,0x00 }, mxf_read_partition_pack },
    { { 0x06,0x0E,0x2B,0x34,0x02,0x05,0x01,0x01,0x0d,0x01,0x02,0x01,0x01,0x03,0x01,0x00 }, mxf_read_partition_pack },
    { { 0x06,0x0E,0x2B,0x34,0x02,0x05,0x01,0x01,0x0d,0x01,0x02,0x01,0x01,0x03,0x02,0x00 }, mxf_read_partition_pack },
    { { 0x06,0x0E,0x2B,0x34,0x02,0x05,0x01,0x01,0x0d,0x01,0x02,0x01,0x01,0x03,0x03,0x00 }, mxf_read_partition_pack },
    { { 0x06,0x0E,0x2B,0x34,0x02,0x05,0x01,0x01,0x0d,0x01,0x02,0x01,0x01,0x03,0x04,0x00 }, mxf_read_partition_pack },
    { { 0x06,0x0E,0x2B,0x34,0x02,0x05,0x01,0x01,0x0d,0x01,0x02,0x01,0x01,0x04,0x02,0x00 }, mxf_read_partition_pack },
    { { 0x06,0x0E,0x2B,0x34,0x02,0x05,0x01,0x01,0x0d,0x01,0x02,0x01,0x01,0x04,0x04,0x00 }, mxf_read_partition_pack },
    { { 0x06,0x0E,0x2B,0x34,0x02,0x53,0x01,0x01,0x0d,0x01,0x01,0x01,0x01,0x01,0x18,0x00 }, mxf_read_content_storage, 0, AnyType },
    { { 0x06,0x0E,0x2B,0x34,0x02,0x53,0x01,0x01,0x0d,0x01,0x01,0x01,0x01,0x01,0x37,0x00 }, mxf_read_source_package, sizeof(MXFPackage), SourcePackage },
    { { 0x06,0x0E,0x2B,0x34,0x02,0x53,0x01,0x01,0x0d,0x01,0x01,0x01,0x01,0x01,0x36,0x00 }, mxf_read_material_package, sizeof(MXFPackage), MaterialPackage },
    { { 0x06,0x0E,0x2B,0x34,0x02,0x53,0x01,0x01,0x0d,0x01,0x01,0x01,0x01,0x01,0x0F,0x00 }, mxf_read_sequence, sizeof(MXFSequence), Sequence },
    { { 0x06,0x0E,0x2B,0x34,0x02,0x53,0x01,0x01,0x0d,0x01,0x01,0x01,0x01,0x01,0x11,0x00 }, mxf_read_source_clip, sizeof(MXFStructuralComponent), SourceClip },
    { { 0x06,0x0E,0x2B,0x34,0x02,0x53,0x01,0x01,0x0d,0x01,0x01,0x01,0x01,0x01,0x44,0x00 }, mxf_read_generic_descriptor, sizeof(MXFDescriptor), MultipleDescriptor },
    { { 0x06,0x0E,0x2B,0x34,0x02,0x53,0x01,0x01,0x0d,0x01,0x01,0x01,0x01,0x01,0x42,0x00 }, mxf_read_generic_descriptor, sizeof(MXFDescriptor), Descriptor }, /* Generic Sound */
    { { 0x06,0x0E,0x2B,0x34,0x02,0x53,0x01,0x01,0x0d,0x01,0x01,0x01,0x01,0x01,0x28,0x00 }, mxf_read_generic_descriptor, sizeof(MXFDescriptor), Descriptor }, /* CDCI */
    { { 0x06,0x0E,0x2B,0x34,0x02,0x53,0x01,0x01,0x0d,0x01,0x01,0x01,0x01,0x01,0x29,0x00 }, mxf_read_generic_descriptor, sizeof(MXFDescriptor), Descriptor }, /* RGBA */
    { { 0x06,0x0E,0x2B,0x34,0x02,0x53,0x01,0x01,0x0d,0x01,0x01,0x01,0x01,0x01,0x51,0x00 }, mxf_read_generic_descriptor, sizeof(MXFDescriptor), Descriptor }, /* MPEG 2 Video */
    { { 0x06,0x0E,0x2B,0x34,0x02,0x53,0x01,0x01,0x0d,0x01,0x01,0x01,0x01,0x01,0x48,0x00 }, mxf_read_generic_descriptor, sizeof(MXFDescriptor), Descriptor }, /* Wave */
    { { 0x06,0x0E,0x2B,0x34,0x02,0x53,0x01,0x01,0x0d,0x01,0x01,0x01,0x01,0x01,0x47,0x00 }, mxf_read_generic_descriptor, sizeof(MXFDescriptor), Descriptor }, /* AES3 */
    { { 0x06,0x0E,0x2B,0x34,0x02,0x53,0x01,0x01,0x0d,0x01,0x01,0x01,0x01,0x01,0x3A,0x00 }, mxf_read_track, sizeof(MXFTrack), Track }, /* Static Track */
    { { 0x06,0x0E,0x2B,0x34,0x02,0x53,0x01,0x01,0x0d,0x01,0x01,0x01,0x01,0x01,0x3B,0x00 }, mxf_read_track, sizeof(MXFTrack), Track }, /* Generic Track */
    { { 0x06,0x0E,0x2B,0x34,0x02,0x53,0x01,0x01,0x0d,0x01,0x04,0x01,0x02,0x02,0x00,0x00 }, mxf_read_cryptographic_context, sizeof(MXFCryptoContext), CryptoContext },
    { { 0x06,0x0E,0x2B,0x34,0x02,0x53,0x01,0x01,0x0d,0x01,0x02,0x01,0x01,0x10,0x01,0x00 }, mxf_read_index_table_segment, sizeof(MXFIndexTableSegment), IndexTableSegment },
    { { 0x00,0x00,0x00,0x00,0x00,0x00,0x00,0x00,0x00,0x00,0x00,0x00,0x00,0x00,0x00,0x00 }, NULL, 0, AnyType },
};

static int mxf_read_local_tags(MXFContext *mxf, KLVPacket *klv, MXFMetadataReadFunc *read_child, int ctx_size, enum MXFMetadataSetType type)
{
    AVIOContext *pb = mxf->fc->pb;
    MXFMetadataSet *ctx = ctx_size ? av_mallocz(ctx_size) : mxf;
    uint64_t klv_end = avio_tell(pb) + klv->length;

    if (!ctx)
        return AVERROR(ENOMEM);
    while (avio_tell(pb) + 4 < klv_end && !url_feof(pb)) {
        int ret;
        int tag = avio_rb16(pb);
        int size = avio_rb16(pb); /* KLV specified by 0x53 */
        uint64_t next = avio_tell(pb) + size;
        UID uid = {0};

        av_dlog(mxf->fc, "local tag %#04x size %d\n", tag, size);
        if (!size) { /* ignore empty tag, needed for some files with empty UMID tag */
            av_log(mxf->fc, AV_LOG_ERROR, "local tag %#04x with 0 size\n", tag);
            continue;
        }
        if (tag > 0x7FFF) { /* dynamic tag */
            int i;
            for (i = 0; i < mxf->local_tags_count; i++) {
                int local_tag = AV_RB16(mxf->local_tags+i*18);
                if (local_tag == tag) {
                    memcpy(uid, mxf->local_tags+i*18+2, 16);
                    av_dlog(mxf->fc, "local tag %#04x\n", local_tag);
                    PRINT_KEY(mxf->fc, "uid", uid);
                }
            }
        }
        if (ctx_size && tag == 0x3C0A)
            avio_read(pb, ctx->uid, 16);
        else if ((ret = read_child(ctx, pb, tag, size, uid, -1)) < 0)
            return ret;

        /* accept the 64k local set limit being exceeded (Avid)
         * don't accept it extending past the end of the KLV though (zzuf5.mxf) */
        if (avio_tell(pb) > klv_end) {
            av_log(mxf->fc, AV_LOG_ERROR, "local tag %#04x extends past end of local set @ %#"PRIx64"\n",
                   tag, klv->offset);
            return AVERROR_INVALIDDATA;
        } else if (avio_tell(pb) <= next)   /* only seek forward, else this can loop for a long time */
        avio_seek(pb, next, SEEK_SET);
    }
    if (ctx_size) ctx->type = type;
    return ctx_size ? mxf_add_metadata_set(mxf, ctx) : 0;
}

/**
 * Seeks to the previous partition, if possible
 * @return <= 0 if we should stop parsing, > 0 if we should keep going
 */
static int mxf_seek_to_previous_partition(MXFContext *mxf)
{
    AVIOContext *pb = mxf->fc->pb;

    if (!mxf->current_partition ||
        mxf->run_in + mxf->current_partition->previous_partition <= mxf->last_forward_tell)
        return 0;   /* we've parsed all partitions */

    /* seek to previous partition */
    avio_seek(pb, mxf->run_in + mxf->current_partition->previous_partition, SEEK_SET);
    mxf->current_partition = NULL;

    av_dlog(mxf->fc, "seeking to previous partition\n");

    return 1;
}

/**
 * Called when essence is encountered
 * @return <= 0 if we should stop parsing, > 0 if we should keep going
 */
static int mxf_parse_handle_essence(MXFContext *mxf)
{
    AVIOContext *pb = mxf->fc->pb;
    int64_t ret;

<<<<<<< HEAD
=======
    if (!mxf->current_partition) {
        av_log(mxf->fc, AV_LOG_ERROR, "found essence prior to PartitionPack\n");
        return AVERROR_INVALIDDATA;
    }

>>>>>>> 15cea369
    if (mxf->parsing_backward) {
        return mxf_seek_to_previous_partition(mxf);
    } else {
        if (!mxf->footer_partition) {
            av_dlog(mxf->fc, "no footer\n");
            return 0;
        }

        av_dlog(mxf->fc, "seeking to footer\n");

        /* remember where we were so we don't end up seeking further back than this */
        mxf->last_forward_tell = avio_tell(pb);

        if (!pb->seekable) {
            av_log(mxf->fc, AV_LOG_INFO, "file is not seekable - not parsing footer\n");
            return -1;
        }

        /* seek to footer partition and parse backward */
        if ((ret = avio_seek(pb, mxf->run_in + mxf->footer_partition, SEEK_SET)) < 0) {
            av_log(mxf->fc, AV_LOG_ERROR, "failed to seek to footer @ 0x%"PRIx64" (%"PRId64") - partial file?\n",
                   mxf->run_in + mxf->footer_partition, ret);
            return ret;
        }

        mxf->current_partition = NULL;
        mxf->parsing_backward = 1;
    }

    return 1;
}

/**
 * Called when the next partition or EOF is encountered
 * @return <= 0 if we should stop parsing, > 0 if we should keep going
 */
static int mxf_parse_handle_partition_or_eof(MXFContext *mxf)
{
    return mxf->parsing_backward ? mxf_seek_to_previous_partition(mxf) : 1;
}

/**
<<<<<<< HEAD
 * Figures out the proper offset and length of the essence container in each partition
=======
 * Figure out the proper offset and length of the essence container
 * in each partition
>>>>>>> 15cea369
 */
static void mxf_compute_essence_containers(MXFContext *mxf)
{
    int x;

    /* everything is already correct */
    if (mxf->op == OPAtom)
        return;

    for (x = 0; x < mxf->partitions_count; x++) {
        MXFPartition *p = &mxf->partitions[x];

        if (!p->body_sid)
            continue;       /* BodySID == 0 -> no essence */

        if (x >= mxf->partitions_count - 1)
            break;          /* last partition - can't compute length (and we don't need to) */

        /* essence container spans to the next partition */
        p->essence_length = mxf->partitions[x+1].this_partition - p->essence_offset;

        if (p->essence_length < 0) {
            /* next ThisPartition < essence_offset */
            p->essence_length = 0;
<<<<<<< HEAD
            av_log(mxf->fc, AV_LOG_ERROR, "partition %i: bad ThisPartition = %" PRIx64 "\n",
=======
            av_log(mxf->fc, AV_LOG_ERROR, "partition %i: bad ThisPartition = %lx\n",
>>>>>>> 15cea369
                   x+1, mxf->partitions[x+1].this_partition);
        }
    }
}

static int64_t round_to_kag(int64_t position, int kag_size)
{
    /* TODO: account for run-in? the spec isn't clear whether KAG should account for it */
    /* NOTE: kag_size may be any integer between 1 - 2^10 */
    int64_t ret = (position / kag_size) * kag_size;
    return ret == position ? ret : ret + kag_size;
}

<<<<<<< HEAD
=======
static inline void compute_partition_essence_offset(AVFormatContext *s,
                                                    MXFContext *mxf,
                                                    KLVPacket *klv)
{
    MXFPartition *cur_part = mxf->current_partition;
    /* for OP1a we compute essence_offset
     * for OPAtom we point essence_offset after the KL
     *     (usually op1a_essence_offset + 20 or 25)
     * TODO: for OP1a we could eliminate this entire if statement, always
     *       stopping parsing at op1a_essence_offset
     *       for OPAtom we still need the actual essence_offset though
     *       (the KL's length can vary)
     */
    int64_t op1a_essence_offset =
        round_to_kag(cur_part->this_partition + cur_part->pack_length,
                     cur_part->kag_size) +
        round_to_kag(cur_part->header_byte_count, cur_part->kag_size) +
        round_to_kag(cur_part->index_byte_count, cur_part->kag_size);

    if (mxf->op == OPAtom) {
        /* point essence_offset to the actual data
         * OPAtom has all the essence in one big KLV
         */
        cur_part->essence_offset = avio_tell(s->pb);
        cur_part->essence_length = klv->length;
    } else {
        /* NOTE: op1a_essence_offset may be less than to klv.offset
         * (C0023S01.mxf)  */
        cur_part->essence_offset = op1a_essence_offset;
    }
}

>>>>>>> 15cea369
static int mxf_read_header(AVFormatContext *s, AVFormatParameters *ap)
{
    MXFContext *mxf = s->priv_data;
    KLVPacket klv;
    int64_t essence_offset = 0;
    int ret;

    mxf->last_forward_tell = INT64_MAX;

    if (!mxf_read_sync(s->pb, mxf_header_partition_pack_key, 14)) {
        av_log(s, AV_LOG_ERROR, "could not find header partition pack key\n");
        return AVERROR_INVALIDDATA;
    }
    avio_seek(s->pb, -14, SEEK_CUR);
    mxf->fc = s;
    mxf->run_in = avio_tell(s->pb);

<<<<<<< HEAD
    while (!url_feof(s->pb)) {
=======
    while (!s->pb->eof_reached) {
>>>>>>> 15cea369
        const MXFMetadataReadTableEntry *metadata;

        if (klv_read_packet(&klv, s->pb) < 0) {
            /* EOF - seek to previous partition or stop */
            if(mxf_parse_handle_partition_or_eof(mxf) <= 0)
                break;
            else
                continue;
        }

        PRINT_KEY(s, "read header", klv.key);
        av_dlog(s, "size %"PRIu64" offset %#"PRIx64"\n", klv.length, klv.offset);
        if (IS_KLV_KEY(klv.key, mxf_encrypted_triplet_key) ||
            IS_KLV_KEY(klv.key, mxf_essence_element_key) ||
            IS_KLV_KEY(klv.key, mxf_avid_essence_element_key) ||
            IS_KLV_KEY(klv.key, mxf_system_item_key)) {
<<<<<<< HEAD

            if (!mxf->current_partition) {
                av_log(mxf->fc, AV_LOG_ERROR, "found essence prior to first PartitionPack\n");
                return AVERROR_INVALIDDATA;
            }

            if (!mxf->current_partition->essence_offset) {
                /* for OP1a we compute essence_offset
                 * for OPAtom we point essence_offset after the KL (usually op1a_essence_offset + 20 or 25)
                 * TODO: for OP1a we could eliminate this entire if statement, always stopping parsing at op1a_essence_offset
                 *       for OPAtom we still need the actual essence_offset though (the KL's length can vary)
                 */
                int64_t op1a_essence_offset =
                    round_to_kag(mxf->current_partition->this_partition +
                                 mxf->current_partition->pack_length,       mxf->current_partition->kag_size) +
                    round_to_kag(mxf->current_partition->header_byte_count, mxf->current_partition->kag_size) +
                    round_to_kag(mxf->current_partition->index_byte_count,  mxf->current_partition->kag_size);

                if (mxf->op == OPAtom) {
                    /* point essence_offset to the actual data
                    * OPAtom has all the essence in one big KLV
                    */
                    mxf->current_partition->essence_offset = avio_tell(s->pb);
                    mxf->current_partition->essence_length = klv.length;
                } else {
                    /* NOTE: op1a_essence_offset may be less than to klv.offset (C0023S01.mxf)  */
                    mxf->current_partition->essence_offset = op1a_essence_offset;
                }
=======
            if (!mxf->current_partition->essence_offset) {
                compute_partition_essence_offset(s, mxf, &klv);
>>>>>>> 15cea369
            }

            if (!essence_offset)
                essence_offset = klv.offset;

            /* seek to footer, previous partition or stop */
            if (mxf_parse_handle_essence(mxf) <= 0)
                break;
            continue;
        } else if (!memcmp(klv.key, mxf_header_partition_pack_key, 13) &&
                   klv.key[13] >= 2 && klv.key[13] <= 4 && mxf->current_partition) {
            /* next partition pack - keep going, seek to previous partition or stop */
            if(mxf_parse_handle_partition_or_eof(mxf) <= 0)
                break;
        }

        for (metadata = mxf_metadata_read_table; metadata->read; metadata++) {
            if (IS_KLV_KEY(klv.key, metadata->key)) {
                int res;
                if (klv.key[5] == 0x53) {
                    res = mxf_read_local_tags(mxf, &klv, metadata->read, metadata->ctx_size, metadata->type);
                } else {
                    uint64_t next = avio_tell(s->pb) + klv.length;
                    res = metadata->read(mxf, s->pb, 0, klv.length, klv.key, klv.offset);
<<<<<<< HEAD

                    /* only seek forward, else this can loop for a long time */
                    if (avio_tell(s->pb) > next) {
                        av_log(s, AV_LOG_ERROR, "read past end of KLV @ %#"PRIx64"\n",
                               klv.offset);
                        return AVERROR_INVALIDDATA;
                    }

=======
>>>>>>> 15cea369
                    avio_seek(s->pb, next, SEEK_SET);
                }
                if (res < 0) {
                    av_log(s, AV_LOG_ERROR, "error reading header metadata\n");
                    return res;
                }
                break;
            }
        }
        if (!metadata->read)
            avio_skip(s->pb, klv.length);
    }
    /* FIXME avoid seek */
    if (!essence_offset)  {
        av_log(s, AV_LOG_ERROR, "no essence\n");
        return AVERROR_INVALIDDATA;
    }
    avio_seek(s->pb, essence_offset, SEEK_SET);

    mxf_compute_essence_containers(mxf);

    /* we need to do this before computing the index tables
     * to be able to fill in zero IndexDurations with st->duration */
    if ((ret = mxf_parse_structural_metadata(mxf)) < 0)
        return ret;

    if ((ret = mxf_compute_index_tables(mxf)) < 0)
        return ret;

    if (mxf->nb_index_tables > 1) {
        /* TODO: look up which IndexSID to use via EssenceContainerData */
        av_log(mxf->fc, AV_LOG_INFO, "got %i index tables - only the first one (IndexSID %i) will be used\n",
               mxf->nb_index_tables, mxf->index_tables[0].index_sid);
    } else if (mxf->nb_index_tables == 0 && mxf->op == OPAtom) {
        av_log(mxf->fc, AV_LOG_ERROR, "cannot demux OPAtom without an index\n");
        return AVERROR_INVALIDDATA;
    }

    return 0;
<<<<<<< HEAD
}

/**
 * Computes DTS and PTS for the given video packet based on its offset.
 */
static void mxf_packet_timestamps(MXFContext *mxf, AVPacket *pkt)
{
    int64_t last_ofs = -1, next_ofs;
    MXFIndexTable *t = &mxf->index_tables[0];

    /* this is called from the OP1a demuxing logic, which means there may be no index tables */
    if (mxf->nb_index_tables <= 0)
        return;

    /* find mxf->current_edit_unit so that the next edit unit starts ahead of pkt->pos */
    while (mxf->current_edit_unit >= 0) {
        if (mxf_edit_unit_absolute_offset(mxf, t, mxf->current_edit_unit + 1, NULL, &next_ofs, 0) < 0)
            break;

        if (next_ofs <= last_ofs) {
            /* large next_ofs didn't change or current_edit_unit wrapped around
             * this fixes the infinite loop on zzuf3.mxf */
            av_log(mxf->fc, AV_LOG_ERROR, "next_ofs didn't change. not deriving packet timestamps\n");
            return;
        }

        if (next_ofs > pkt->pos)
            break;

        last_ofs = next_ofs;
        mxf->current_edit_unit++;
    }

    if (mxf->current_edit_unit < 0 || mxf->current_edit_unit >= t->nb_ptses)
        return;

    pkt->dts = mxf->current_edit_unit + t->first_dts;
    pkt->pts = t->ptses[mxf->current_edit_unit];
}

static int mxf_read_packet_old(AVFormatContext *s, AVPacket *pkt)
{
    KLVPacket klv;

    while (!url_feof(s->pb)) {
        int ret;
        if (klv_read_packet(&klv, s->pb) < 0)
            return -1;
        PRINT_KEY(s, "read packet", klv.key);
        av_dlog(s, "size %"PRIu64" offset %#"PRIx64"\n", klv.length, klv.offset);
        if (IS_KLV_KEY(klv.key, mxf_encrypted_triplet_key)) {
            ret = mxf_decrypt_triplet(s, pkt, &klv);
            if (ret < 0) {
                av_log(s, AV_LOG_ERROR, "invalid encoded triplet\n");
                return AVERROR_INVALIDDATA;
            }
            return 0;
        }
        if (IS_KLV_KEY(klv.key, mxf_essence_element_key) ||
            IS_KLV_KEY(klv.key, mxf_avid_essence_element_key)) {
            int index = mxf_get_stream_index(s, &klv);
            if (index < 0) {
                av_log(s, AV_LOG_ERROR, "error getting stream index %d\n", AV_RB32(klv.key+12));
                goto skip;
            }
            if (s->streams[index]->discard == AVDISCARD_ALL)
                goto skip;
            /* check for 8 channels AES3 element */
            if (klv.key[12] == 0x06 && klv.key[13] == 0x01 && klv.key[14] == 0x10) {
                if (mxf_get_d10_aes3_packet(s->pb, s->streams[index], pkt, klv.length) < 0) {
                    av_log(s, AV_LOG_ERROR, "error reading D-10 aes3 frame\n");
                    return AVERROR_INVALIDDATA;
                }
            } else {
                ret = av_get_packet(s->pb, pkt, klv.length);
                if (ret < 0)
                    return ret;
            }
            pkt->stream_index = index;
            pkt->pos = klv.offset;

            if (s->streams[index]->codec->codec_type == AVMEDIA_TYPE_VIDEO)
                mxf_packet_timestamps(s->priv_data, pkt);   /* offset -> EditUnit -> DTS/PTS */

            return 0;
        } else
        skip:
            avio_skip(s->pb, klv.length);
    }
    return AVERROR_EOF;
}

static int mxf_read_packet(AVFormatContext *s, AVPacket *pkt)
{
    MXFContext *mxf = s->priv_data;
    int ret, size;
    int64_t ret64, pos, next_pos;
    AVStream *st;
    MXFIndexTable *t;

    if (mxf->op != OPAtom)
        return mxf_read_packet_old(s, pkt);

    /* OPAtom - clip wrapped demuxing */
    /* NOTE: mxf_read_header() makes sure nb_index_tables > 0 for OPAtom */
    st = s->streams[0];
    t = &mxf->index_tables[0];

    if (mxf->current_edit_unit >= st->duration)
        return AVERROR_EOF;

    if ((ret = mxf_edit_unit_absolute_offset(mxf, t, mxf->current_edit_unit, NULL, &pos, 1)) < 0)
        return ret;

    /* compute size by finding the next edit unit or the end of the essence container
     * not pretty, but it works */
    if ((ret = mxf_edit_unit_absolute_offset(mxf, t, mxf->current_edit_unit + 1, NULL, &next_pos, 0)) < 0 &&
        (next_pos = mxf_essence_container_end(mxf, t->body_sid)) <= 0) {
        av_log(s, AV_LOG_ERROR, "unable to compute the size of the last packet\n");
        return AVERROR_INVALIDDATA;
    }

    if ((size = next_pos - pos) <= 0) {
        av_log(s, AV_LOG_ERROR, "bad size: %i\n", size);
        return AVERROR_INVALIDDATA;
    }

    if ((ret64 = avio_seek(s->pb, pos, SEEK_SET)) < 0)
        return ret64;

        if ((ret = av_get_packet(s->pb, pkt, size)) != size)
            return ret < 0 ? ret : AVERROR_EOF;

    if (st->codec->codec_type == AVMEDIA_TYPE_VIDEO && t->ptses &&
        mxf->current_edit_unit >= 0 && mxf->current_edit_unit < t->nb_ptses) {
        pkt->dts = mxf->current_edit_unit + t->first_dts;
        pkt->pts = t->ptses[mxf->current_edit_unit];
    }

    pkt->stream_index = 0;
    mxf->current_edit_unit++;

    return 0;
=======
>>>>>>> 15cea369
}

/**
 * Computes DTS and PTS for the given video packet based on its offset.
 */
static void mxf_packet_timestamps(MXFContext *mxf, AVPacket *pkt)
{
    int64_t next_ofs;
    MXFIndexTable *t = &mxf->index_tables[0];

    /* find mxf->current_edit_unit so that the next edit unit starts ahead of pkt->pos */
    for (;;) {
        if (mxf_edit_unit_absolute_offset(mxf, t, mxf->current_edit_unit + 1, NULL, &next_ofs, 0) < 0)
            break;

        if (next_ofs > pkt->pos)
            break;

        mxf->current_edit_unit++;
    }

    if (mxf->current_edit_unit >= t->nb_ptses)
        return;

    pkt->dts = mxf->current_edit_unit + t->first_dts;
    pkt->pts = t->ptses[mxf->current_edit_unit];
}

static int mxf_read_packet_old(AVFormatContext *s, AVPacket *pkt)
{
    KLVPacket klv;

    while (!s->pb->eof_reached) {
        if (klv_read_packet(&klv, s->pb) < 0)
            return -1;
        PRINT_KEY(s, "read packet", klv.key);
        av_dlog(s, "size %"PRIu64" offset %#"PRIx64"\n", klv.length, klv.offset);
        if (IS_KLV_KEY(klv.key, mxf_encrypted_triplet_key)) {
            int res = mxf_decrypt_triplet(s, pkt, &klv);
            if (res < 0) {
                av_log(s, AV_LOG_ERROR, "invalid encoded triplet\n");
                return -1;
            }
            return 0;
        }
        if (IS_KLV_KEY(klv.key, mxf_essence_element_key) ||
            IS_KLV_KEY(klv.key, mxf_avid_essence_element_key)) {
            int index = mxf_get_stream_index(s, &klv);
            if (index < 0) {
                av_log(s, AV_LOG_ERROR, "error getting stream index %d\n", AV_RB32(klv.key+12));
                goto skip;
            }
            if (s->streams[index]->discard == AVDISCARD_ALL)
                goto skip;
            /* check for 8 channels AES3 element */
            if (klv.key[12] == 0x06 && klv.key[13] == 0x01 && klv.key[14] == 0x10) {
                if (mxf_get_d10_aes3_packet(s->pb, s->streams[index], pkt, klv.length) < 0) {
                    av_log(s, AV_LOG_ERROR, "error reading D-10 aes3 frame\n");
                    return -1;
                }
            } else {
                int ret = av_get_packet(s->pb, pkt, klv.length);
                if (ret < 0)
                    return ret;
            }
            pkt->stream_index = index;
            pkt->pos = klv.offset;

            if (s->streams[index]->codec->codec_type == AVMEDIA_TYPE_VIDEO)
                mxf_packet_timestamps(s->priv_data, pkt);   /* offset -> EditUnit -> DTS/PTS */

            return 0;
        } else
        skip:
            avio_skip(s->pb, klv.length);
    }
    return AVERROR_EOF;
}

static int mxf_read_packet(AVFormatContext *s, AVPacket *pkt)
{
    MXFContext *mxf = s->priv_data;
    int ret, size;
    int64_t ret64, pos, next_pos;
    AVStream *st;
    MXFIndexTable *t;

    if (mxf->op != OPAtom)
        return mxf_read_packet_old(s, pkt);

    /* OPAtom - clip wrapped demuxing */
    st = s->streams[0];
    t = &mxf->index_tables[0];

    if (mxf->current_edit_unit >= st->duration)
        return AVERROR_EOF;

    if ((ret = mxf_edit_unit_absolute_offset(mxf, t, mxf->current_edit_unit, NULL, &pos, 1)) < 0)
        return ret;

    /* compute size by finding the next edit unit or the end of the essence container
     * not pretty, but it works */
    if ((ret = mxf_edit_unit_absolute_offset(mxf, t, mxf->current_edit_unit + 1, NULL, &next_pos, 0)) < 0 &&
        (next_pos = mxf_essence_container_end(mxf, t->body_sid)) <= 0) {
        av_log(s, AV_LOG_ERROR, "unable to compute the size of the last packet\n");
        return AVERROR_INVALIDDATA;
    }

    if ((size = next_pos - pos) <= 0) {
        av_log(s, AV_LOG_ERROR, "bad size: %i\n", size);
        return AVERROR_INVALIDDATA;
    }

    if ((ret64 = avio_seek(s->pb, pos, SEEK_SET)) < 0)
        return ret64;

        if ((ret = av_get_packet(s->pb, pkt, size)) != size)
            return ret < 0 ? ret : AVERROR_EOF;

    if (st->codec->codec_type == AVMEDIA_TYPE_VIDEO && t->ptses &&
        mxf->current_edit_unit >= 0 && mxf->current_edit_unit < t->nb_ptses) {
        pkt->dts = mxf->current_edit_unit + t->first_dts;
        pkt->pts = t->ptses[mxf->current_edit_unit];
    }

    pkt->stream_index = 0;
    mxf->current_edit_unit++;

    return 0;
}


static int mxf_read_close(AVFormatContext *s)
{
    MXFContext *mxf = s->priv_data;
    MXFIndexTableSegment *seg;
    int i;

    av_freep(&mxf->packages_refs);

    for (i = 0; i < s->nb_streams; i++)
        s->streams[i]->priv_data = NULL;

    for (i = 0; i < mxf->metadata_sets_count; i++) {
        switch (mxf->metadata_sets[i]->type) {
        case MultipleDescriptor:
            av_freep(&((MXFDescriptor *)mxf->metadata_sets[i])->sub_descriptors_refs);
            break;
        case Sequence:
            av_freep(&((MXFSequence *)mxf->metadata_sets[i])->structural_components_refs);
            break;
        case SourcePackage:
        case MaterialPackage:
            av_freep(&((MXFPackage *)mxf->metadata_sets[i])->tracks_refs);
            break;
        case IndexTableSegment:
            seg = (MXFIndexTableSegment *)mxf->metadata_sets[i];
            av_freep(&seg->temporal_offset_entries);
            av_freep(&seg->flag_entries);
            av_freep(&seg->stream_offset_entries);
            break;
        default:
            break;
        }
        av_freep(&mxf->metadata_sets[i]);
    }
    av_freep(&mxf->partitions);
    av_freep(&mxf->metadata_sets);
    av_freep(&mxf->aesc);
    av_freep(&mxf->local_tags);

    for (i = 0; i < mxf->nb_index_tables; i++) {
        av_freep(&mxf->index_tables[i].segments);
<<<<<<< HEAD
        av_freep(&mxf->index_tables[i].ptses);
=======
>>>>>>> 15cea369
        av_freep(&mxf->index_tables[i].fake_index);
    }
    av_freep(&mxf->index_tables);

    return 0;
}

static int mxf_probe(AVProbeData *p) {
    uint8_t *bufp = p->buf;
    uint8_t *end = p->buf + p->buf_size;

    if (p->buf_size < sizeof(mxf_header_partition_pack_key))
        return 0;

    /* Must skip Run-In Sequence and search for MXF header partition pack key SMPTE 377M 5.5 */
    end -= sizeof(mxf_header_partition_pack_key);
    for (; bufp < end; bufp++) {
        if (IS_KLV_KEY(bufp, mxf_header_partition_pack_key))
            return AVPROBE_SCORE_MAX;
    }
    return 0;
}

/* rudimentary byte seek */
/* XXX: use MXF Index */
static int mxf_read_seek(AVFormatContext *s, int stream_index, int64_t sample_time, int flags)
{
    AVStream *st = s->streams[stream_index];
    int64_t seconds;
    MXFContext* mxf = s->priv_data;
    int64_t seekpos;
    int ret;
    MXFIndexTable *t;

    if (mxf->index_tables <= 0) {
    if (!s->bit_rate)
        return AVERROR_INVALIDDATA;
    if (sample_time < 0)
        sample_time = 0;
    seconds = av_rescale(sample_time, st->time_base.num, st->time_base.den);
<<<<<<< HEAD
    if (avio_seek(s->pb, (s->bit_rate * seconds) >> 3, SEEK_SET) < 0)
        return -1;
=======

    if ((ret = avio_seek(s->pb, (s->bit_rate * seconds) >> 3, SEEK_SET)) < 0)
        return ret;
>>>>>>> 15cea369
    ff_update_cur_dts(s, st, sample_time);
    } else {
        t = &mxf->index_tables[0];

        /* clamp above zero, else ff_index_search_timestamp() returns negative
         * this also means we allow seeking before the start */
        sample_time = FFMAX(sample_time, 0);

        if (t->fake_index) {
            /* behave as if we have a proper index */
            if ((sample_time = ff_index_search_timestamp(t->fake_index, t->nb_ptses, sample_time, flags)) < 0)
                return sample_time;
        } else {
            /* no IndexEntryArray (one or more CBR segments)
             * make sure we don't seek past the end */
            sample_time = FFMIN(sample_time, st->duration - 1);
        }

        if ((ret = mxf_edit_unit_absolute_offset(mxf, t, sample_time, &sample_time, &seekpos, 1)) << 0)
            return ret;

<<<<<<< HEAD
        av_update_cur_dts(s, st, sample_time);
=======
        ff_update_cur_dts(s, st, sample_time);
>>>>>>> 15cea369
        mxf->current_edit_unit = sample_time;
        avio_seek(s->pb, seekpos, SEEK_SET);
    }
    return 0;
}

AVInputFormat ff_mxf_demuxer = {
    .name           = "mxf",
    .long_name      = NULL_IF_CONFIG_SMALL("Material eXchange Format"),
    .priv_data_size = sizeof(MXFContext),
    .read_probe     = mxf_probe,
    .read_header    = mxf_read_header,
    .read_packet    = mxf_read_packet,
    .read_close     = mxf_read_close,
    .read_seek      = mxf_read_seek,
};<|MERGE_RESOLUTION|>--- conflicted
+++ resolved
@@ -59,11 +59,7 @@
 } MXFPartitionType;
 
 typedef enum {
-<<<<<<< HEAD
     OP1a = 1,
-=======
-    OP1a,
->>>>>>> 15cea369
     OP1b,
     OP1c,
     OP2a,
@@ -73,11 +69,7 @@
     OP3b,
     OP3c,
     OPAtom,
-<<<<<<< HEAD
     OPSONYOpt,  /* FATE sample, violates the spec in places */
-=======
-    OPSonyOpt,  /* FATE sample, violates the spec in places */
->>>>>>> 15cea369
 } MXFOP;
 
 typedef struct {
@@ -88,11 +80,7 @@
     int index_sid;
     int body_sid;
     int64_t this_partition;
-<<<<<<< HEAD
-    int64_t essence_offset;         /* absolute offset of essence */
-=======
     int64_t essence_offset;         ///< absolute offset of essence
->>>>>>> 15cea369
     int64_t essence_length;
     int32_t kag_size;
     int64_t header_byte_count;
@@ -419,30 +407,18 @@
 static int mxf_read_partition_pack(void *arg, AVIOContext *pb, int tag, int size, UID uid, int64_t klv_offset)
 {
     MXFContext *mxf = arg;
-<<<<<<< HEAD
-    MXFPartition *partition;
+    MXFPartition *partition, *tmp_part;
     UID op;
     uint64_t footer_partition;
     uint32_t nb_essence_containers;
-=======
-    MXFPartition *partition, *tmp_part;
-    UID op;
-    uint64_t footer_partition;
->>>>>>> 15cea369
 
     if (mxf->partitions_count+1 >= UINT_MAX / sizeof(*mxf->partitions))
         return AVERROR(ENOMEM);
 
-<<<<<<< HEAD
-    mxf->partitions = av_realloc(mxf->partitions, (mxf->partitions_count + 1) * sizeof(*mxf->partitions));
-    if (!mxf->partitions)
-        return AVERROR(ENOMEM);
-=======
     tmp_part = av_realloc(mxf->partitions, (mxf->partitions_count + 1) * sizeof(*mxf->partitions));
     if (!tmp_part)
         return AVERROR(ENOMEM);
     mxf->partitions = tmp_part;
->>>>>>> 15cea369
 
     if (mxf->parsing_backward) {
         /* insert the new partition pack in the middle
@@ -489,37 +465,24 @@
     avio_skip(pb, 8);
     partition->body_sid = avio_rb32(pb);
     avio_read(pb, op, sizeof(UID));
-<<<<<<< HEAD
     nb_essence_containers = avio_rb32(pb);
-=======
->>>>>>> 15cea369
 
     /* some files don'thave FooterPartition set in every partition */
     if (footer_partition) {
         if (mxf->footer_partition && mxf->footer_partition != footer_partition) {
-<<<<<<< HEAD
             av_log(mxf->fc, AV_LOG_ERROR, "inconsistent FooterPartition value: %" PRIi64 " != %" PRIi64 "\n",
-=======
-            av_log(mxf->fc, AV_LOG_ERROR, "inconsistent FooterPartition value: %li != %li\n",
->>>>>>> 15cea369
                    mxf->footer_partition, footer_partition);
         } else {
             mxf->footer_partition = footer_partition;
         }
     }
 
-<<<<<<< HEAD
     av_dlog(mxf->fc, "PartitionPack: ThisPartition = 0x%" PRIx64 ", PreviousPartition = 0x%" PRIx64 ", "
             "FooterPartition = 0x%" PRIx64 ", IndexSID = %i, BodySID = %i\n",
-=======
-    av_dlog(mxf->fc, "PartitionPack: ThisPartition = 0x%lx, PreviousPartition = 0x%lx, "
-            "FooterPartition = 0x%lx, IndexSID = %i, BodySID = %i\n",
->>>>>>> 15cea369
             partition->this_partition,
             partition->previous_partition, footer_partition,
             partition->index_sid, partition->body_sid);
 
-<<<<<<< HEAD
     /* sanity check PreviousPartition if set */
     if (partition->previous_partition &&
         mxf->run_in + partition->previous_partition >= klv_offset) {
@@ -527,8 +490,6 @@
         return AVERROR_INVALIDDATA;
     }
 
-=======
->>>>>>> 15cea369
     if      (op[12] == 1 && op[13] == 1) mxf->op = OP1a;
     else if (op[12] == 1 && op[13] == 2) mxf->op = OP1b;
     else if (op[12] == 1 && op[13] == 3) mxf->op = OP1c;
@@ -538,7 +499,6 @@
     else if (op[12] == 3 && op[13] == 1) mxf->op = OP3a;
     else if (op[12] == 3 && op[13] == 2) mxf->op = OP3b;
     else if (op[12] == 3 && op[13] == 3) mxf->op = OP3c;
-<<<<<<< HEAD
     else if (op[12] == 64&& op[13] == 1) mxf->op = OPSONYOpt;
     else if (op[12] == 0x10) {
         /* SMPTE 390m: "There shall be exactly one essence container"
@@ -552,11 +512,6 @@
         } else
             mxf->op = OPAtom;
     } else {
-=======
-    else if (op[12] == 0x10)             mxf->op = OPAtom;
-    else if (op[12] == 64&& op[13] == 1) mxf->op = OPSonyOpt;
-    else {
->>>>>>> 15cea369
         av_log(mxf->fc, AV_LOG_ERROR, "unknown operational pattern: %02xh %02xh - guessing OP1a\n", op[12], op[13]);
         mxf->op = OP1a;
     }
@@ -564,11 +519,7 @@
     if (partition->kag_size <= 0 || partition->kag_size > (1 << 20)) {
         av_log(mxf->fc, AV_LOG_WARNING, "invalid KAGSize %i - guessing ", partition->kag_size);
 
-<<<<<<< HEAD
         if (mxf->op == OPSONYOpt)
-=======
-        if (mxf->op == OPSonyOpt)
->>>>>>> 15cea369
             partition->kag_size = 512;
         else
             partition->kag_size = 1;
@@ -733,7 +684,6 @@
 }
 
 static int mxf_read_index_entry_array(AVIOContext *pb, MXFIndexTableSegment *segment)
-<<<<<<< HEAD
 {
     int i, length;
 
@@ -757,48 +707,6 @@
 
 static int mxf_read_index_table_segment(void *arg, AVIOContext *pb, int tag, int size, UID uid, int64_t klv_offset)
 {
-=======
-{
-    int i, length;
-
-    segment->nb_index_entries = avio_rb32(pb);
-    if (!segment->nb_index_entries)
-        return 0;
-    else if (segment->nb_index_entries < 0 ||
-             segment->nb_index_entries >
-             (INT_MAX >> av_log2(sizeof(*segment->stream_offset_entries))))
-        return AVERROR(ENOMEM);
-
-    length = avio_rb32(pb);
-
-    segment->temporal_offset_entries = av_mallocz(segment->nb_index_entries *
-                                 sizeof(*segment->temporal_offset_entries));
-    segment->flag_entries            = av_mallocz(segment->nb_index_entries *
-                                 sizeof(*segment->flag_entries));
-    segment->stream_offset_entries   = av_mallocz(segment->nb_index_entries *
-                                 sizeof(*segment->stream_offset_entries));
-
-    if (!segment->flag_entries || !segment->stream_offset_entries ||
-        !segment->temporal_offset_entries) {
-        av_freep(&segment->flag_entries);
-        av_freep(&segment->stream_offset_entries);
-        av_freep(&segment->temporal_offset_entries);
-        return AVERROR(ENOMEM);
-    }
-
-    for (i = 0; i < segment->nb_index_entries; i++) {
-        segment->temporal_offset_entries[i] = avio_r8(pb);
-        avio_r8(pb);                                        /* KeyFrameOffset */
-        segment->flag_entries[i] = avio_r8(pb);
-        segment->stream_offset_entries[i] = avio_rb64(pb);
-        avio_skip(pb, length - 11);
-    }
-    return 0;
-}
-
-static int mxf_read_index_table_segment(void *arg, AVIOContext *pb, int tag, int size, UID uid, int64_t klv_offset)
-{
->>>>>>> 15cea369
     MXFIndexTableSegment *segment = arg;
     switch(tag) {
     case 0x3F05:
@@ -981,15 +889,9 @@
         if (mxf->metadata_sets[i]->type == IndexTableSegment)
             nb_segments++;
 
-<<<<<<< HEAD
     if (!(unsorted_segments = av_calloc(nb_segments, sizeof(*unsorted_segments))) ||
         !(*sorted_segments  = av_calloc(nb_segments, sizeof(**sorted_segments)))) {
-=======
-    *sorted_segments  = av_mallocz(nb_segments * sizeof(**sorted_segments));
-    unsorted_segments = av_mallocz(nb_segments * sizeof(*unsorted_segments));
-    if (!sorted_segments || !unsorted_segments) {
         av_freep(sorted_segments);
->>>>>>> 15cea369
         av_free(unsorted_segments);
         return AVERROR(ENOMEM);
     }
@@ -1056,11 +958,7 @@
         offset -= p->essence_length;
     }
 
-<<<<<<< HEAD
     av_log(mxf->fc, AV_LOG_ERROR, "failed to find absolute offset of %" PRIx64" in BodySID %i - partial file?\n",
-=======
-    av_log(mxf->fc, AV_LOG_ERROR, "failed to find absolute offset of %lx in BodySID %i - partial file?\n",
->>>>>>> 15cea369
            offset_in, body_sid);
 
     return AVERROR_INVALIDDATA;
@@ -1147,15 +1045,10 @@
     for (i = 0; i < index_table->nb_segments; i++) {
         MXFIndexTableSegment *s = index_table->segments[i];
 
-<<<<<<< HEAD
         if (!s->nb_index_entries) {
             index_table->nb_ptses = 0;
             return 0;                               /* no TemporalOffsets */
         }
-=======
-        if (!s->nb_index_entries)
-            return 0;                               /* no TemporalOffsets */
->>>>>>> 15cea369
 
         index_table->nb_ptses += s->index_duration;
     }
@@ -1164,19 +1057,8 @@
     if (index_table->nb_ptses <= 0)
         return 0;
 
-<<<<<<< HEAD
     if (!(index_table->ptses      = av_calloc(index_table->nb_ptses, sizeof(int64_t))) ||
         !(index_table->fake_index = av_calloc(index_table->nb_ptses, sizeof(AVIndexEntry)))) {
-=======
-    if (index_table->nb_ptses > INT_MAX >> av_log2(sizeof(AVIndexEntry)) + 1)
-        return AVERROR(ENOMEM);
-
-    index_table->ptses      = av_mallocz(index_table->nb_ptses *
-                                         sizeof(int64_t));
-    index_table->fake_index = av_mallocz(index_table->nb_ptses *
-                                         sizeof(AVIndexEntry));
-    if (!index_table->ptses || !index_table->fake_index) {
->>>>>>> 15cea369
         av_freep(&index_table->ptses);
         return AVERROR(ENOMEM);
     }
@@ -1216,7 +1098,6 @@
     for (i = x = 0; i < index_table->nb_segments; i++) {
         MXFIndexTableSegment *s = index_table->segments[i];
         int index_delta = 1;
-<<<<<<< HEAD
         int n = s->nb_index_entries;
 
         if (s->nb_index_entries == 2 * s->index_duration + 1) {
@@ -1236,16 +1117,6 @@
                 break;
             }
 
-=======
-
-        if (s->nb_index_entries == 2 * s->index_duration + 1)
-            index_delta = 2;    /* Avid index */
-
-        for (j = 0; j < s->nb_index_entries; j += index_delta, x++) {
-            int offset = s->temporal_offset_entries[j] / index_delta;
-            int index  = x + offset;
-
->>>>>>> 15cea369
             index_table->fake_index[x].timestamp = x;
             index_table->fake_index[x].flags = !(s->flag_entries[j] & 0x30) ? AVINDEX_KEYFRAME : 0;
 
@@ -1292,13 +1163,7 @@
         }
     }
 
-<<<<<<< HEAD
     if (!(mxf->index_tables = av_calloc(mxf->nb_index_tables, sizeof(MXFIndexTable)))) {
-=======
-    if (mxf->nb_index_tables > INT_MAX >> av_log2(sizeof(MXFIndexTable)) + 1 ||
-        !(mxf->index_tables = av_mallocz(mxf->nb_index_tables *
-                                         sizeof(MXFIndexTable)))) {
->>>>>>> 15cea369
         av_log(mxf->fc, AV_LOG_ERROR, "failed to allocate index tables\n");
         ret = AVERROR(ENOMEM);
         goto finish_decoding_index;
@@ -1317,17 +1182,8 @@
     for (i = j = 0; j < mxf->nb_index_tables; i += mxf->index_tables[j++].nb_segments) {
         MXFIndexTable *t = &mxf->index_tables[j];
 
-<<<<<<< HEAD
         if (!(t->segments = av_calloc(t->nb_segments, sizeof(MXFIndexTableSegment*)))) {
             av_log(mxf->fc, AV_LOG_ERROR, "failed to allocate IndexTableSegment pointer array\n");
-=======
-        if (t->nb_segments >
-            (INT_MAX >> av_log2(sizeof(MXFIndexTableSegment *))) ||
-            !(t->segments = av_mallocz(t->nb_segments *
-                                       sizeof(MXFIndexTableSegment*)))) {
-            av_log(mxf->fc, AV_LOG_ERROR, "failed to allocate IndexTableSegment"
-                   " pointer array\n");
->>>>>>> 15cea369
             ret = AVERROR(ENOMEM);
             goto finish_decoding_index;
         }
@@ -1448,19 +1304,6 @@
         }
         if (!source_track || !component)
             continue;
-
-        if (!(source_track->sequence = mxf_resolve_strong_ref(mxf, &source_track->sequence_ref, Sequence))) {
-            av_log(mxf->fc, AV_LOG_ERROR, "could not resolve source track sequence strong ref\n");
-            ret = -1;
-            goto fail_and_free;
-        }
-
-        /* 0001GL00.MXF.A1.mxf_opatom.mxf has the same SourcePackageID as 0001GL.MXF.V1.mxf_opatom.mxf
-         * This would result in both files appearing to have two streams. Work around this by sanity checking DataDefinition */
-        if (memcmp(material_track->sequence->data_definition_ul, source_track->sequence->data_definition_ul, 16)) {
-            av_log(mxf->fc, AV_LOG_ERROR, "material track %d: DataDefinition mismatch\n", material_track->track_id);
-            continue;
-        }
 
         if (!(source_track->sequence = mxf_resolve_strong_ref(mxf, &source_track->sequence_ref, Sequence))) {
             av_log(mxf->fc, AV_LOG_ERROR, "could not resolve source track sequence strong ref\n");
@@ -1691,14 +1534,6 @@
     AVIOContext *pb = mxf->fc->pb;
     int64_t ret;
 
-<<<<<<< HEAD
-=======
-    if (!mxf->current_partition) {
-        av_log(mxf->fc, AV_LOG_ERROR, "found essence prior to PartitionPack\n");
-        return AVERROR_INVALIDDATA;
-    }
-
->>>>>>> 15cea369
     if (mxf->parsing_backward) {
         return mxf_seek_to_previous_partition(mxf);
     } else {
@@ -1741,12 +1576,7 @@
 }
 
 /**
-<<<<<<< HEAD
  * Figures out the proper offset and length of the essence container in each partition
-=======
- * Figure out the proper offset and length of the essence container
- * in each partition
->>>>>>> 15cea369
  */
 static void mxf_compute_essence_containers(MXFContext *mxf)
 {
@@ -1771,11 +1601,7 @@
         if (p->essence_length < 0) {
             /* next ThisPartition < essence_offset */
             p->essence_length = 0;
-<<<<<<< HEAD
             av_log(mxf->fc, AV_LOG_ERROR, "partition %i: bad ThisPartition = %" PRIx64 "\n",
-=======
-            av_log(mxf->fc, AV_LOG_ERROR, "partition %i: bad ThisPartition = %lx\n",
->>>>>>> 15cea369
                    x+1, mxf->partitions[x+1].this_partition);
         }
     }
@@ -1789,41 +1615,6 @@
     return ret == position ? ret : ret + kag_size;
 }
 
-<<<<<<< HEAD
-=======
-static inline void compute_partition_essence_offset(AVFormatContext *s,
-                                                    MXFContext *mxf,
-                                                    KLVPacket *klv)
-{
-    MXFPartition *cur_part = mxf->current_partition;
-    /* for OP1a we compute essence_offset
-     * for OPAtom we point essence_offset after the KL
-     *     (usually op1a_essence_offset + 20 or 25)
-     * TODO: for OP1a we could eliminate this entire if statement, always
-     *       stopping parsing at op1a_essence_offset
-     *       for OPAtom we still need the actual essence_offset though
-     *       (the KL's length can vary)
-     */
-    int64_t op1a_essence_offset =
-        round_to_kag(cur_part->this_partition + cur_part->pack_length,
-                     cur_part->kag_size) +
-        round_to_kag(cur_part->header_byte_count, cur_part->kag_size) +
-        round_to_kag(cur_part->index_byte_count, cur_part->kag_size);
-
-    if (mxf->op == OPAtom) {
-        /* point essence_offset to the actual data
-         * OPAtom has all the essence in one big KLV
-         */
-        cur_part->essence_offset = avio_tell(s->pb);
-        cur_part->essence_length = klv->length;
-    } else {
-        /* NOTE: op1a_essence_offset may be less than to klv.offset
-         * (C0023S01.mxf)  */
-        cur_part->essence_offset = op1a_essence_offset;
-    }
-}
-
->>>>>>> 15cea369
 static int mxf_read_header(AVFormatContext *s, AVFormatParameters *ap)
 {
     MXFContext *mxf = s->priv_data;
@@ -1841,11 +1632,7 @@
     mxf->fc = s;
     mxf->run_in = avio_tell(s->pb);
 
-<<<<<<< HEAD
     while (!url_feof(s->pb)) {
-=======
-    while (!s->pb->eof_reached) {
->>>>>>> 15cea369
         const MXFMetadataReadTableEntry *metadata;
 
         if (klv_read_packet(&klv, s->pb) < 0) {
@@ -1862,7 +1649,6 @@
             IS_KLV_KEY(klv.key, mxf_essence_element_key) ||
             IS_KLV_KEY(klv.key, mxf_avid_essence_element_key) ||
             IS_KLV_KEY(klv.key, mxf_system_item_key)) {
-<<<<<<< HEAD
 
             if (!mxf->current_partition) {
                 av_log(mxf->fc, AV_LOG_ERROR, "found essence prior to first PartitionPack\n");
@@ -1891,10 +1677,6 @@
                     /* NOTE: op1a_essence_offset may be less than to klv.offset (C0023S01.mxf)  */
                     mxf->current_partition->essence_offset = op1a_essence_offset;
                 }
-=======
-            if (!mxf->current_partition->essence_offset) {
-                compute_partition_essence_offset(s, mxf, &klv);
->>>>>>> 15cea369
             }
 
             if (!essence_offset)
@@ -1919,7 +1701,6 @@
                 } else {
                     uint64_t next = avio_tell(s->pb) + klv.length;
                     res = metadata->read(mxf, s->pb, 0, klv.length, klv.key, klv.offset);
-<<<<<<< HEAD
 
                     /* only seek forward, else this can loop for a long time */
                     if (avio_tell(s->pb) > next) {
@@ -1928,8 +1709,6 @@
                         return AVERROR_INVALIDDATA;
                     }
 
-=======
->>>>>>> 15cea369
                     avio_seek(s->pb, next, SEEK_SET);
                 }
                 if (res < 0) {
@@ -1969,7 +1748,6 @@
     }
 
     return 0;
-<<<<<<< HEAD
 }
 
 /**
@@ -2113,139 +1891,7 @@
     mxf->current_edit_unit++;
 
     return 0;
-=======
->>>>>>> 15cea369
-}
-
-/**
- * Computes DTS and PTS for the given video packet based on its offset.
- */
-static void mxf_packet_timestamps(MXFContext *mxf, AVPacket *pkt)
-{
-    int64_t next_ofs;
-    MXFIndexTable *t = &mxf->index_tables[0];
-
-    /* find mxf->current_edit_unit so that the next edit unit starts ahead of pkt->pos */
-    for (;;) {
-        if (mxf_edit_unit_absolute_offset(mxf, t, mxf->current_edit_unit + 1, NULL, &next_ofs, 0) < 0)
-            break;
-
-        if (next_ofs > pkt->pos)
-            break;
-
-        mxf->current_edit_unit++;
-    }
-
-    if (mxf->current_edit_unit >= t->nb_ptses)
-        return;
-
-    pkt->dts = mxf->current_edit_unit + t->first_dts;
-    pkt->pts = t->ptses[mxf->current_edit_unit];
-}
-
-static int mxf_read_packet_old(AVFormatContext *s, AVPacket *pkt)
-{
-    KLVPacket klv;
-
-    while (!s->pb->eof_reached) {
-        if (klv_read_packet(&klv, s->pb) < 0)
-            return -1;
-        PRINT_KEY(s, "read packet", klv.key);
-        av_dlog(s, "size %"PRIu64" offset %#"PRIx64"\n", klv.length, klv.offset);
-        if (IS_KLV_KEY(klv.key, mxf_encrypted_triplet_key)) {
-            int res = mxf_decrypt_triplet(s, pkt, &klv);
-            if (res < 0) {
-                av_log(s, AV_LOG_ERROR, "invalid encoded triplet\n");
-                return -1;
-            }
-            return 0;
-        }
-        if (IS_KLV_KEY(klv.key, mxf_essence_element_key) ||
-            IS_KLV_KEY(klv.key, mxf_avid_essence_element_key)) {
-            int index = mxf_get_stream_index(s, &klv);
-            if (index < 0) {
-                av_log(s, AV_LOG_ERROR, "error getting stream index %d\n", AV_RB32(klv.key+12));
-                goto skip;
-            }
-            if (s->streams[index]->discard == AVDISCARD_ALL)
-                goto skip;
-            /* check for 8 channels AES3 element */
-            if (klv.key[12] == 0x06 && klv.key[13] == 0x01 && klv.key[14] == 0x10) {
-                if (mxf_get_d10_aes3_packet(s->pb, s->streams[index], pkt, klv.length) < 0) {
-                    av_log(s, AV_LOG_ERROR, "error reading D-10 aes3 frame\n");
-                    return -1;
-                }
-            } else {
-                int ret = av_get_packet(s->pb, pkt, klv.length);
-                if (ret < 0)
-                    return ret;
-            }
-            pkt->stream_index = index;
-            pkt->pos = klv.offset;
-
-            if (s->streams[index]->codec->codec_type == AVMEDIA_TYPE_VIDEO)
-                mxf_packet_timestamps(s->priv_data, pkt);   /* offset -> EditUnit -> DTS/PTS */
-
-            return 0;
-        } else
-        skip:
-            avio_skip(s->pb, klv.length);
-    }
-    return AVERROR_EOF;
-}
-
-static int mxf_read_packet(AVFormatContext *s, AVPacket *pkt)
-{
-    MXFContext *mxf = s->priv_data;
-    int ret, size;
-    int64_t ret64, pos, next_pos;
-    AVStream *st;
-    MXFIndexTable *t;
-
-    if (mxf->op != OPAtom)
-        return mxf_read_packet_old(s, pkt);
-
-    /* OPAtom - clip wrapped demuxing */
-    st = s->streams[0];
-    t = &mxf->index_tables[0];
-
-    if (mxf->current_edit_unit >= st->duration)
-        return AVERROR_EOF;
-
-    if ((ret = mxf_edit_unit_absolute_offset(mxf, t, mxf->current_edit_unit, NULL, &pos, 1)) < 0)
-        return ret;
-
-    /* compute size by finding the next edit unit or the end of the essence container
-     * not pretty, but it works */
-    if ((ret = mxf_edit_unit_absolute_offset(mxf, t, mxf->current_edit_unit + 1, NULL, &next_pos, 0)) < 0 &&
-        (next_pos = mxf_essence_container_end(mxf, t->body_sid)) <= 0) {
-        av_log(s, AV_LOG_ERROR, "unable to compute the size of the last packet\n");
-        return AVERROR_INVALIDDATA;
-    }
-
-    if ((size = next_pos - pos) <= 0) {
-        av_log(s, AV_LOG_ERROR, "bad size: %i\n", size);
-        return AVERROR_INVALIDDATA;
-    }
-
-    if ((ret64 = avio_seek(s->pb, pos, SEEK_SET)) < 0)
-        return ret64;
-
-        if ((ret = av_get_packet(s->pb, pkt, size)) != size)
-            return ret < 0 ? ret : AVERROR_EOF;
-
-    if (st->codec->codec_type == AVMEDIA_TYPE_VIDEO && t->ptses &&
-        mxf->current_edit_unit >= 0 && mxf->current_edit_unit < t->nb_ptses) {
-        pkt->dts = mxf->current_edit_unit + t->first_dts;
-        pkt->pts = t->ptses[mxf->current_edit_unit];
-    }
-
-    pkt->stream_index = 0;
-    mxf->current_edit_unit++;
-
-    return 0;
-}
-
+}
 
 static int mxf_read_close(AVFormatContext *s)
 {
@@ -2288,10 +1934,7 @@
 
     for (i = 0; i < mxf->nb_index_tables; i++) {
         av_freep(&mxf->index_tables[i].segments);
-<<<<<<< HEAD
         av_freep(&mxf->index_tables[i].ptses);
-=======
->>>>>>> 15cea369
         av_freep(&mxf->index_tables[i].fake_index);
     }
     av_freep(&mxf->index_tables);
@@ -2332,14 +1975,9 @@
     if (sample_time < 0)
         sample_time = 0;
     seconds = av_rescale(sample_time, st->time_base.num, st->time_base.den);
-<<<<<<< HEAD
-    if (avio_seek(s->pb, (s->bit_rate * seconds) >> 3, SEEK_SET) < 0)
-        return -1;
-=======
 
     if ((ret = avio_seek(s->pb, (s->bit_rate * seconds) >> 3, SEEK_SET)) < 0)
         return ret;
->>>>>>> 15cea369
     ff_update_cur_dts(s, st, sample_time);
     } else {
         t = &mxf->index_tables[0];
@@ -2361,11 +1999,7 @@
         if ((ret = mxf_edit_unit_absolute_offset(mxf, t, sample_time, &sample_time, &seekpos, 1)) << 0)
             return ret;
 
-<<<<<<< HEAD
-        av_update_cur_dts(s, st, sample_time);
-=======
         ff_update_cur_dts(s, st, sample_time);
->>>>>>> 15cea369
         mxf->current_edit_unit = sample_time;
         avio_seek(s->pb, seekpos, SEEK_SET);
     }
