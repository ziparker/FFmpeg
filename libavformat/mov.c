/*
 * MOV demuxer
 * Copyright (c) 2001 Fabrice Bellard
 * Copyright (c) 2009 Baptiste Coudurier <baptiste dot coudurier at gmail dot com>
 *
 * first version by Francois Revol <revol@free.fr>
 * seek function by Gael Chardon <gael.dev@4now.net>
 *
 * This file is part of FFmpeg.
 *
 * FFmpeg is free software; you can redistribute it and/or
 * modify it under the terms of the GNU Lesser General Public
 * License as published by the Free Software Foundation; either
 * version 2.1 of the License, or (at your option) any later version.
 *
 * FFmpeg is distributed in the hope that it will be useful,
 * but WITHOUT ANY WARRANTY; without even the implied warranty of
 * MERCHANTABILITY or FITNESS FOR A PARTICULAR PURPOSE.  See the GNU
 * Lesser General Public License for more details.
 *
 * You should have received a copy of the GNU Lesser General Public
 * License along with FFmpeg; if not, write to the Free Software
 * Foundation, Inc., 51 Franklin Street, Fifth Floor, Boston, MA 02110-1301 USA
 */

#include <inttypes.h>
#include <limits.h>
#include <stdint.h>

#include "libavutil/attributes.h"
#include "libavutil/channel_layout.h"
#include "libavutil/display.h"
#include "libavutil/intreadwrite.h"
#include "libavutil/intfloat.h"
#include "libavutil/mathematics.h"
#include "libavutil/time_internal.h"
#include "libavutil/avstring.h"
#include "libavutil/dict.h"
#include "libavutil/opt.h"
<<<<<<< HEAD
#include "libavutil/timecode.h"
=======
>>>>>>> e352b293
#include "libavcodec/ac3tab.h"
#include "avformat.h"
#include "internal.h"
#include "avio_internal.h"
#include "riff.h"
#include "isom.h"
#include "libavcodec/get_bits.h"
#include "id3v1.h"
#include "mov_chan.h"
#include "replaygain.h"

#if CONFIG_ZLIB
#include <zlib.h>
#endif

#include "qtpalette.h"


#undef NDEBUG
#include <assert.h>

/* those functions parse an atom */
/* links atom IDs to parse functions */
typedef struct MOVParseTableEntry {
    uint32_t type;
    int (*parse)(MOVContext *ctx, AVIOContext *pb, MOVAtom atom);
} MOVParseTableEntry;

static int mov_read_default(MOVContext *c, AVIOContext *pb, MOVAtom atom);
static int mov_read_mfra(MOVContext *c, AVIOContext *f);

static int mov_metadata_track_or_disc_number(MOVContext *c, AVIOContext *pb,
                                             unsigned len, const char *key)
{
    char buf[16];

    short current, total = 0;
    avio_rb16(pb); // unknown
    current = avio_rb16(pb);
    if (len >= 6)
        total = avio_rb16(pb);
    if (!total)
        snprintf(buf, sizeof(buf), "%d", current);
    else
        snprintf(buf, sizeof(buf), "%d/%d", current, total);
    c->fc->event_flags |= AVFMT_EVENT_FLAG_METADATA_UPDATED;
    av_dict_set(&c->fc->metadata, key, buf, 0);

    return 0;
}

static int mov_metadata_int8_bypass_padding(MOVContext *c, AVIOContext *pb,
                                            unsigned len, const char *key)
{
    /* bypass padding bytes */
    avio_r8(pb);
    avio_r8(pb);
    avio_r8(pb);

    c->fc->event_flags |= AVFMT_EVENT_FLAG_METADATA_UPDATED;
    av_dict_set_int(&c->fc->metadata, key, avio_r8(pb), 0);

    return 0;
}

static int mov_metadata_int8_no_padding(MOVContext *c, AVIOContext *pb,
                                        unsigned len, const char *key)
{
    c->fc->event_flags |= AVFMT_EVENT_FLAG_METADATA_UPDATED;
    av_dict_set_int(&c->fc->metadata, key, avio_r8(pb), 0);

    return 0;
}

static int mov_metadata_gnre(MOVContext *c, AVIOContext *pb,
                             unsigned len, const char *key)
{
    short genre;

    avio_r8(pb); // unknown

    genre = avio_r8(pb);
    if (genre < 1 || genre > ID3v1_GENRE_MAX)
        return 0;
    c->fc->event_flags |= AVFMT_EVENT_FLAG_METADATA_UPDATED;
    av_dict_set(&c->fc->metadata, key, ff_id3v1_genre_str[genre-1], 0);

    return 0;
}

static const uint32_t mac_to_unicode[128] = {
    0x00C4,0x00C5,0x00C7,0x00C9,0x00D1,0x00D6,0x00DC,0x00E1,
    0x00E0,0x00E2,0x00E4,0x00E3,0x00E5,0x00E7,0x00E9,0x00E8,
    0x00EA,0x00EB,0x00ED,0x00EC,0x00EE,0x00EF,0x00F1,0x00F3,
    0x00F2,0x00F4,0x00F6,0x00F5,0x00FA,0x00F9,0x00FB,0x00FC,
    0x2020,0x00B0,0x00A2,0x00A3,0x00A7,0x2022,0x00B6,0x00DF,
    0x00AE,0x00A9,0x2122,0x00B4,0x00A8,0x2260,0x00C6,0x00D8,
    0x221E,0x00B1,0x2264,0x2265,0x00A5,0x00B5,0x2202,0x2211,
    0x220F,0x03C0,0x222B,0x00AA,0x00BA,0x03A9,0x00E6,0x00F8,
    0x00BF,0x00A1,0x00AC,0x221A,0x0192,0x2248,0x2206,0x00AB,
    0x00BB,0x2026,0x00A0,0x00C0,0x00C3,0x00D5,0x0152,0x0153,
    0x2013,0x2014,0x201C,0x201D,0x2018,0x2019,0x00F7,0x25CA,
    0x00FF,0x0178,0x2044,0x20AC,0x2039,0x203A,0xFB01,0xFB02,
    0x2021,0x00B7,0x201A,0x201E,0x2030,0x00C2,0x00CA,0x00C1,
    0x00CB,0x00C8,0x00CD,0x00CE,0x00CF,0x00CC,0x00D3,0x00D4,
    0xF8FF,0x00D2,0x00DA,0x00DB,0x00D9,0x0131,0x02C6,0x02DC,
    0x00AF,0x02D8,0x02D9,0x02DA,0x00B8,0x02DD,0x02DB,0x02C7,
};

static int mov_read_mac_string(MOVContext *c, AVIOContext *pb, int len,
                               char *dst, int dstlen)
{
    char *p = dst;
    char *end = dst+dstlen-1;
    int i;

    for (i = 0; i < len; i++) {
        uint8_t t, c = avio_r8(pb);
        if (c < 0x80 && p < end)
            *p++ = c;
        else if (p < end)
            PUT_UTF8(mac_to_unicode[c-0x80], t, if (p < end) *p++ = t;);
    }
    *p = 0;
    return p - dst;
}

static int mov_read_covr(MOVContext *c, AVIOContext *pb, int type, int len)
{
    AVPacket pkt;
    AVStream *st;
    MOVStreamContext *sc;
    enum AVCodecID id;
    int ret;

    switch (type) {
    case 0xd:  id = AV_CODEC_ID_MJPEG; break;
    case 0xe:  id = AV_CODEC_ID_PNG;   break;
    case 0x1b: id = AV_CODEC_ID_BMP;   break;
    default:
        av_log(c->fc, AV_LOG_WARNING, "Unknown cover type: 0x%x.\n", type);
        avio_skip(pb, len);
        return 0;
    }

    st = avformat_new_stream(c->fc, NULL);
    if (!st)
        return AVERROR(ENOMEM);
    sc = av_mallocz(sizeof(*sc));
    if (!sc)
        return AVERROR(ENOMEM);
    st->priv_data = sc;

    ret = av_get_packet(pb, &pkt, len);
    if (ret < 0)
        return ret;

    st->disposition              |= AV_DISPOSITION_ATTACHED_PIC;

    st->attached_pic              = pkt;
    st->attached_pic.stream_index = st->index;
    st->attached_pic.flags       |= AV_PKT_FLAG_KEY;

    st->codec->codec_type = AVMEDIA_TYPE_VIDEO;
    st->codec->codec_id   = id;

    return 0;
}

static int mov_metadata_raw(MOVContext *c, AVIOContext *pb,
                            unsigned len, const char *key)
{
    char *value = av_malloc(len + 1);
    if (!value)
        return AVERROR(ENOMEM);
    avio_read(pb, value, len);
    value[len] = 0;
    return av_dict_set(&c->fc->metadata, key, value, AV_DICT_DONT_STRDUP_VAL);
}

static int mov_metadata_loci(MOVContext *c, AVIOContext *pb, unsigned len)
{
    char language[4] = { 0 };
    char buf[100];
    uint16_t langcode = 0;
    double longitude, latitude;
    const char *key = "location";

    if (len < 4 + 2 + 1 + 1 + 4 + 4 + 4)
        return AVERROR_INVALIDDATA;

    avio_skip(pb, 4); // version+flags
    langcode = avio_rb16(pb);
    ff_mov_lang_to_iso639(langcode, language);
    len -= 6;

    len -= avio_get_str(pb, len, buf, sizeof(buf)); // place name
    if (len < 1)
        return AVERROR_INVALIDDATA;
    avio_skip(pb, 1); // role
    len -= 1;

    if (len < 14)
        return AVERROR_INVALIDDATA;
    longitude = ((int32_t) avio_rb32(pb)) / (float) (1 << 16);
    latitude  = ((int32_t) avio_rb32(pb)) / (float) (1 << 16);

    // Try to output in the same format as the ?xyz field
    snprintf(buf, sizeof(buf), "%+08.4f%+09.4f/", latitude, longitude);
    if (*language && strcmp(language, "und")) {
        char key2[16];
        snprintf(key2, sizeof(key2), "%s-%s", key, language);
        av_dict_set(&c->fc->metadata, key2, buf, 0);
    }
    c->fc->event_flags |= AVFMT_EVENT_FLAG_METADATA_UPDATED;
    return av_dict_set(&c->fc->metadata, key, buf, 0);
}

static int mov_read_udta_string(MOVContext *c, AVIOContext *pb, MOVAtom atom)
{
    char tmp_key[5];
<<<<<<< HEAD
#endif
    char key2[32], language[4] = {0};
    char *str = NULL;
=======
    char str[1024], key2[32], language[4] = {0};
>>>>>>> e352b293
    const char *key = NULL;
    uint16_t langcode = 0;
    uint32_t data_type = 0, str_size, str_size_alloc;
    int (*parse)(MOVContext*, AVIOContext*, unsigned, const char*) = NULL;

    switch (atom.type) {
    case MKTAG(0xa9,'n','a','m'): key = "title";     break;
    case MKTAG(0xa9,'a','u','t'):
    case MKTAG(0xa9,'A','R','T'): key = "artist";    break;
    case MKTAG( 'a','A','R','T'): key = "album_artist";    break;
    case MKTAG(0xa9,'w','r','t'): key = "composer";  break;
    case MKTAG( 'c','p','i','l'): key = "compilation";
        parse = mov_metadata_int8_no_padding; break;
    case MKTAG( 'c','p','r','t'):
    case MKTAG(0xa9,'c','p','y'): key = "copyright"; break;
    case MKTAG(0xa9,'g','r','p'): key = "grouping"; break;
    case MKTAG(0xa9,'l','y','r'): key = "lyrics"; break;
    case MKTAG(0xa9,'c','m','t'):
    case MKTAG(0xa9,'i','n','f'): key = "comment";   break;
    case MKTAG(0xa9,'a','l','b'): key = "album";     break;
    case MKTAG(0xa9,'d','a','y'): key = "date";      break;
    case MKTAG(0xa9,'g','e','n'): key = "genre";     break;
    case MKTAG( 'g','n','r','e'): key = "genre";
        parse = mov_metadata_gnre; break;
    case MKTAG(0xa9,'t','o','o'):
    case MKTAG(0xa9,'s','w','r'): key = "encoder";   break;
    case MKTAG(0xa9,'e','n','c'): key = "encoder";   break;
    case MKTAG(0xa9,'m','a','k'): key = "make";      break;
    case MKTAG(0xa9,'m','o','d'): key = "model";     break;
    case MKTAG(0xa9,'x','y','z'): key = "location";  break;
    case MKTAG( 'd','e','s','c'): key = "description";break;
    case MKTAG( 'l','d','e','s'): key = "synopsis";  break;
    case MKTAG( 't','v','s','h'): key = "show";      break;
    case MKTAG( 't','v','e','n'): key = "episode_id";break;
    case MKTAG( 't','v','n','n'): key = "network";   break;
    case MKTAG( 't','r','k','n'): key = "track";
        parse = mov_metadata_track_or_disc_number; break;
    case MKTAG( 'd','i','s','k'): key = "disc";
        parse = mov_metadata_track_or_disc_number; break;
    case MKTAG( 't','v','e','s'): key = "episode_sort";
        parse = mov_metadata_int8_bypass_padding; break;
    case MKTAG( 't','v','s','n'): key = "season_number";
        parse = mov_metadata_int8_bypass_padding; break;
    case MKTAG( 's','t','i','k'): key = "media_type";
        parse = mov_metadata_int8_no_padding; break;
    case MKTAG( 'h','d','v','d'): key = "hd_video";
        parse = mov_metadata_int8_no_padding; break;
    case MKTAG( 'p','g','a','p'): key = "gapless_playback";
        parse = mov_metadata_int8_no_padding; break;
    case MKTAG( '@','P','R','M'):
        return mov_metadata_raw(c, pb, atom.size, "premiere_version");
    case MKTAG( '@','P','R','Q'):
        return mov_metadata_raw(c, pb, atom.size, "quicktime_version");
    case MKTAG( 'l','o','c','i'):
        return mov_metadata_loci(c, pb, atom.size);
    case MKTAG( 'X','M','P','_'):
        return mov_metadata_raw(c, pb, atom.size, "xmp");
    }

    if (c->itunes_metadata && atom.size > 8) {
        int data_size = avio_rb32(pb);
        int tag = avio_rl32(pb);
        if (tag == MKTAG('d','a','t','a')) {
            data_type = avio_rb32(pb); // type
            avio_rb32(pb); // unknown
            str_size = data_size - 16;
            atom.size -= 16;

            if (atom.type == MKTAG('c', 'o', 'v', 'r')) {
                int ret = mov_read_covr(c, pb, data_type, str_size);
                if (ret < 0) {
                    av_log(c->fc, AV_LOG_ERROR, "Error parsing cover art.\n");
                }
                return ret;
            }
        } else return 0;
    } else if (atom.size > 4 && key && !c->itunes_metadata) {
        str_size = avio_rb16(pb); // string length
        langcode = avio_rb16(pb);
        ff_mov_lang_to_iso639(langcode, language);
        atom.size -= 4;
    } else
        str_size = atom.size;

    if (c->export_all && !key) {
        snprintf(tmp_key, 5, "%.4s", (char*)&atom.type);
        key = tmp_key;
    }

    if (!key)
        return 0;
    if (atom.size < 0)
        return AVERROR_INVALIDDATA;

    str_size_alloc = str_size << 1; // worst-case requirement for output string in case of utf8 coded input
    str = av_malloc(str_size_alloc);
    if (!str)
        return AVERROR(ENOMEM);

    if (parse)
        parse(c, pb, str_size, key);
    else {
        if (data_type == 3 || (data_type == 0 && (langcode < 0x400 || langcode == 0x7fff))) { // MAC Encoded
            mov_read_mac_string(c, pb, str_size, str, str_size_alloc);
        } else {
            int ret = avio_read(pb, str, str_size);
            if (ret != str_size) {
                av_freep(&str);
                return ret < 0 ? ret : AVERROR_INVALIDDATA;
            }
            str[str_size] = 0;
        }
        c->fc->event_flags |= AVFMT_EVENT_FLAG_METADATA_UPDATED;
        av_dict_set(&c->fc->metadata, key, str, 0);
        if (*language && strcmp(language, "und")) {
            snprintf(key2, sizeof(key2), "%s-%s", key, language);
            av_dict_set(&c->fc->metadata, key2, str, 0);
        }
    }
    av_dlog(c->fc, "lang \"%3s\" ", language);
    av_dlog(c->fc, "tag \"%s\" value \"%s\" atom \"%.4s\" %d %"PRId64"\n",
            key, str, (char*)&atom.type, str_size_alloc, atom.size);

    av_freep(&str);

    return 0;
}

static int mov_read_chpl(MOVContext *c, AVIOContext *pb, MOVAtom atom)
{
    int64_t start;
    int i, nb_chapters, str_len, version;
    char str[256+1];

    if ((atom.size -= 5) < 0)
        return 0;

    version = avio_r8(pb);
    avio_rb24(pb);
    if (version)
        avio_rb32(pb); // ???
    nb_chapters = avio_r8(pb);

    for (i = 0; i < nb_chapters; i++) {
        if (atom.size < 9)
            return 0;

        start = avio_rb64(pb);
        str_len = avio_r8(pb);

        if ((atom.size -= 9+str_len) < 0)
            return 0;

        avio_read(pb, str, str_len);
        str[str_len] = 0;
        avpriv_new_chapter(c->fc, i, (AVRational){1,10000000}, start, AV_NOPTS_VALUE, str);
    }
    return 0;
}

#define MIN_DATA_ENTRY_BOX_SIZE 12
static int mov_read_dref(MOVContext *c, AVIOContext *pb, MOVAtom atom)
{
    AVStream *st;
    MOVStreamContext *sc;
    int entries, i, j;

    if (c->fc->nb_streams < 1)
        return 0;
    st = c->fc->streams[c->fc->nb_streams-1];
    sc = st->priv_data;

    avio_rb32(pb); // version + flags
    entries = avio_rb32(pb);
    if (entries >  (atom.size - 1) / MIN_DATA_ENTRY_BOX_SIZE + 1 ||
        entries >= UINT_MAX / sizeof(*sc->drefs))
        return AVERROR_INVALIDDATA;
    av_free(sc->drefs);
    sc->drefs_count = 0;
    sc->drefs = av_mallocz(entries * sizeof(*sc->drefs));
    if (!sc->drefs)
        return AVERROR(ENOMEM);
    sc->drefs_count = entries;

    for (i = 0; i < sc->drefs_count; i++) {
        MOVDref *dref = &sc->drefs[i];
        uint32_t size = avio_rb32(pb);
        int64_t next = avio_tell(pb) + size - 4;

        if (size < 12)
            return AVERROR_INVALIDDATA;

        dref->type = avio_rl32(pb);
        avio_rb32(pb); // version + flags
        av_dlog(c->fc, "type %.4s size %d\n", (char*)&dref->type, size);

        if (dref->type == MKTAG('a','l','i','s') && size > 150) {
            /* macintosh alias record */
            uint16_t volume_len, len;
            int16_t type;

            avio_skip(pb, 10);

            volume_len = avio_r8(pb);
            volume_len = FFMIN(volume_len, 27);
            avio_read(pb, dref->volume, 27);
            dref->volume[volume_len] = 0;
            av_log(c->fc, AV_LOG_DEBUG, "volume %s, len %d\n", dref->volume, volume_len);

            avio_skip(pb, 12);

            len = avio_r8(pb);
            len = FFMIN(len, 63);
            avio_read(pb, dref->filename, 63);
            dref->filename[len] = 0;
            av_log(c->fc, AV_LOG_DEBUG, "filename %s, len %d\n", dref->filename, len);

            avio_skip(pb, 16);

            /* read next level up_from_alias/down_to_target */
            dref->nlvl_from = avio_rb16(pb);
            dref->nlvl_to   = avio_rb16(pb);
            av_log(c->fc, AV_LOG_DEBUG, "nlvl from %d, nlvl to %d\n",
                   dref->nlvl_from, dref->nlvl_to);

            avio_skip(pb, 16);

            for (type = 0; type != -1 && avio_tell(pb) < next; ) {
                if(avio_feof(pb))
                    return AVERROR_EOF;
                type = avio_rb16(pb);
                len = avio_rb16(pb);
                av_log(c->fc, AV_LOG_DEBUG, "type %d, len %d\n", type, len);
                if (len&1)
                    len += 1;
                if (type == 2) { // absolute path
                    av_free(dref->path);
                    dref->path = av_mallocz(len+1);
                    if (!dref->path)
                        return AVERROR(ENOMEM);
                    avio_read(pb, dref->path, len);
                    if (len > volume_len && !strncmp(dref->path, dref->volume, volume_len)) {
                        len -= volume_len;
                        memmove(dref->path, dref->path+volume_len, len);
                        dref->path[len] = 0;
                    }
                    for (j = 0; j < len; j++)
                        if (dref->path[j] == ':')
                            dref->path[j] = '/';
                    av_log(c->fc, AV_LOG_DEBUG, "path %s\n", dref->path);
                } else if (type == 0) { // directory name
                    av_free(dref->dir);
                    dref->dir = av_malloc(len+1);
                    if (!dref->dir)
                        return AVERROR(ENOMEM);
                    if (avio_read(pb, dref->dir, len) != len)
                        return AVERROR_INVALIDDATA;
                    dref->dir[len] = 0;
                    for (j = 0; j < len; j++)
                        if (dref->dir[j] == ':')
                            dref->dir[j] = '/';
                    av_log(c->fc, AV_LOG_DEBUG, "dir %s\n", dref->dir);
                } else
                    avio_skip(pb, len);
            }
        }
        avio_seek(pb, next, SEEK_SET);
    }
    return 0;
}

static int mov_read_hdlr(MOVContext *c, AVIOContext *pb, MOVAtom atom)
{
    AVStream *st;
    uint32_t type;
    uint32_t av_unused ctype;
    int title_size;
    char *title_str;

    if (c->fc->nb_streams < 1) // meta before first trak
        return 0;

    st = c->fc->streams[c->fc->nb_streams-1];

    avio_r8(pb); /* version */
    avio_rb24(pb); /* flags */

    /* component type */
    ctype = avio_rl32(pb);
    type = avio_rl32(pb); /* component subtype */

    av_dlog(c->fc, "ctype= %.4s (0x%08x)\n", (char*)&ctype, ctype);
    av_dlog(c->fc, "stype= %.4s\n", (char*)&type);

    if     (type == MKTAG('v','i','d','e'))
        st->codec->codec_type = AVMEDIA_TYPE_VIDEO;
    else if (type == MKTAG('s','o','u','n'))
        st->codec->codec_type = AVMEDIA_TYPE_AUDIO;
    else if (type == MKTAG('m','1','a',' '))
        st->codec->codec_id = AV_CODEC_ID_MP2;
    else if ((type == MKTAG('s','u','b','p')) || (type == MKTAG('c','l','c','p')))
        st->codec->codec_type = AVMEDIA_TYPE_SUBTITLE;

    avio_rb32(pb); /* component  manufacture */
    avio_rb32(pb); /* component flags */
    avio_rb32(pb); /* component flags mask */

    title_size = atom.size - 24;
    if (title_size > 0) {
        title_str = av_malloc(title_size + 1); /* Add null terminator */
        if (!title_str)
            return AVERROR(ENOMEM);
        avio_read(pb, title_str, title_size);
        title_str[title_size] = 0;
        if (title_str[0])
            av_dict_set(&st->metadata, "handler_name", title_str +
                        (!c->isom && title_str[0] == title_size - 1), 0);
        av_freep(&title_str);
    }

    return 0;
}

int ff_mov_read_esds(AVFormatContext *fc, AVIOContext *pb)
{
    AVStream *st;
    int tag;

    if (fc->nb_streams < 1)
        return 0;
    st = fc->streams[fc->nb_streams-1];

    avio_rb32(pb); /* version + flags */
    ff_mp4_read_descr(fc, pb, &tag);
    if (tag == MP4ESDescrTag) {
        ff_mp4_parse_es_descr(pb, NULL);
    } else
        avio_rb16(pb); /* ID */

    ff_mp4_read_descr(fc, pb, &tag);
    if (tag == MP4DecConfigDescrTag)
        ff_mp4_read_dec_config_descr(fc, st, pb);
    return 0;
}

static int mov_read_esds(MOVContext *c, AVIOContext *pb, MOVAtom atom)
{
    return ff_mov_read_esds(c->fc, pb);
}

static int mov_read_dac3(MOVContext *c, AVIOContext *pb, MOVAtom atom)
{
    AVStream *st;
    int ac3info, acmod, lfeon, bsmod;

    if (c->fc->nb_streams < 1)
        return 0;
    st = c->fc->streams[c->fc->nb_streams-1];

    ac3info = avio_rb24(pb);
    bsmod = (ac3info >> 14) & 0x7;
    acmod = (ac3info >> 11) & 0x7;
    lfeon = (ac3info >> 10) & 0x1;
    st->codec->channels = ((int[]){2,1,2,3,3,4,4,5})[acmod] + lfeon;
    st->codec->channel_layout = avpriv_ac3_channel_layout_tab[acmod];
    if (lfeon)
        st->codec->channel_layout |= AV_CH_LOW_FREQUENCY;
    st->codec->audio_service_type = bsmod;
    if (st->codec->channels > 1 && bsmod == 0x7)
        st->codec->audio_service_type = AV_AUDIO_SERVICE_TYPE_KARAOKE;

    return 0;
}

static int mov_read_dec3(MOVContext *c, AVIOContext *pb, MOVAtom atom)
{
    AVStream *st;
    int eac3info, acmod, lfeon, bsmod;

    if (c->fc->nb_streams < 1)
        return 0;
    st = c->fc->streams[c->fc->nb_streams-1];

    /* No need to parse fields for additional independent substreams and its
     * associated dependent substreams since libavcodec's E-AC-3 decoder
     * does not support them yet. */
    avio_rb16(pb); /* data_rate and num_ind_sub */
    eac3info = avio_rb24(pb);
    bsmod = (eac3info >> 12) & 0x1f;
    acmod = (eac3info >>  9) & 0x7;
    lfeon = (eac3info >>  8) & 0x1;
    st->codec->channel_layout = avpriv_ac3_channel_layout_tab[acmod];
    if (lfeon)
        st->codec->channel_layout |= AV_CH_LOW_FREQUENCY;
    st->codec->channels = av_get_channel_layout_nb_channels(st->codec->channel_layout);
    st->codec->audio_service_type = bsmod;
    if (st->codec->channels > 1 && bsmod == 0x7)
        st->codec->audio_service_type = AV_AUDIO_SERVICE_TYPE_KARAOKE;

    return 0;
}

static int mov_read_chan(MOVContext *c, AVIOContext *pb, MOVAtom atom)
{
    AVStream *st;

    if (c->fc->nb_streams < 1)
        return 0;
    st = c->fc->streams[c->fc->nb_streams-1];

    if (atom.size < 16)
        return 0;

    /* skip version and flags */
    avio_skip(pb, 4);

    ff_mov_read_chan(c->fc, pb, st, atom.size - 4);

    return 0;
}

static int mov_read_wfex(MOVContext *c, AVIOContext *pb, MOVAtom atom)
{
    AVStream *st;
    int ret;

    if (c->fc->nb_streams < 1)
        return 0;
    st = c->fc->streams[c->fc->nb_streams-1];

    if ((ret = ff_get_wav_header(pb, st->codec, atom.size)) < 0)
        av_log(c->fc, AV_LOG_WARNING, "get_wav_header failed\n");

    return ret;
}

static int mov_read_pasp(MOVContext *c, AVIOContext *pb, MOVAtom atom)
{
    const int num = avio_rb32(pb);
    const int den = avio_rb32(pb);
    AVStream *st;

    if (c->fc->nb_streams < 1)
        return 0;
    st = c->fc->streams[c->fc->nb_streams-1];

    if ((st->sample_aspect_ratio.den != 1 || st->sample_aspect_ratio.num) && // default
        (den != st->sample_aspect_ratio.den || num != st->sample_aspect_ratio.num)) {
        av_log(c->fc, AV_LOG_WARNING,
               "sample aspect ratio already set to %d:%d, ignoring 'pasp' atom (%d:%d)\n",
               st->sample_aspect_ratio.num, st->sample_aspect_ratio.den,
               num, den);
    } else if (den != 0) {
        st->sample_aspect_ratio.num = num;
        st->sample_aspect_ratio.den = den;
    }
    return 0;
}

/* this atom contains actual media data */
static int mov_read_mdat(MOVContext *c, AVIOContext *pb, MOVAtom atom)
{
    if (atom.size == 0) /* wrong one (MP4) */
        return 0;
    c->found_mdat=1;
    return 0; /* now go for moov */
}

/* read major brand, minor version and compatible brands and store them as metadata */
static int mov_read_ftyp(MOVContext *c, AVIOContext *pb, MOVAtom atom)
{
    uint32_t minor_ver;
    int comp_brand_size;
    char* comp_brands_str;
    uint8_t type[5] = {0};

    avio_read(pb, type, 4);
    if (strcmp(type, "qt  "))
        c->isom = 1;
    av_log(c->fc, AV_LOG_DEBUG, "ISO: File Type Major Brand: %.4s\n",(char *)&type);
    av_dict_set(&c->fc->metadata, "major_brand", type, 0);
    minor_ver = avio_rb32(pb); /* minor version */
    av_dict_set_int(&c->fc->metadata, "minor_version", minor_ver, 0);

    comp_brand_size = atom.size - 8;
    if (comp_brand_size < 0)
        return AVERROR_INVALIDDATA;
    comp_brands_str = av_malloc(comp_brand_size + 1); /* Add null terminator */
    if (!comp_brands_str)
        return AVERROR(ENOMEM);
    avio_read(pb, comp_brands_str, comp_brand_size);
    comp_brands_str[comp_brand_size] = 0;
    av_dict_set(&c->fc->metadata, "compatible_brands", comp_brands_str, 0);
    av_freep(&comp_brands_str);

    return 0;
}

/* this atom should contain all header atoms */
static int mov_read_moov(MOVContext *c, AVIOContext *pb, MOVAtom atom)
{
    int ret;

    if (c->found_moov) {
        av_log(c->fc, AV_LOG_WARNING, "Found duplicated MOOV Atom. Skipped it\n");
        avio_skip(pb, atom.size);
        return 0;
    }

    if ((ret = mov_read_default(c, pb, atom)) < 0)
        return ret;
    /* we parsed the 'moov' atom, we can terminate the parsing as soon as we find the 'mdat' */
    /* so we don't parse the whole file if over a network */
    c->found_moov=1;
    return 0; /* now go for mdat */
}

static int mov_read_moof(MOVContext *c, AVIOContext *pb, MOVAtom atom)
{
    if (!c->has_looked_for_mfra && c->use_mfra_for > 0) {
        c->has_looked_for_mfra = 1;
        if (pb->seekable) {
            int ret;
            av_log(c->fc, AV_LOG_VERBOSE, "stream has moof boxes, will look "
                    "for a mfra\n");
            if ((ret = mov_read_mfra(c, pb)) < 0) {
                av_log(c->fc, AV_LOG_VERBOSE, "found a moof box but failed to "
                        "read the mfra (may be a live ismv)\n");
            }
        } else {
            av_log(c->fc, AV_LOG_VERBOSE, "found a moof box but stream is not "
                    "seekable, can not look for mfra\n");
        }
    }
    c->fragment.moof_offset = c->fragment.implicit_offset = avio_tell(pb) - 8;
    av_dlog(c->fc, "moof offset %"PRIx64"\n", c->fragment.moof_offset);
    return mov_read_default(c, pb, atom);
}

static void mov_metadata_creation_time(AVDictionary **metadata, int64_t time)
{
    char buffer[32];
    if (time) {
        struct tm *ptm, tmbuf;
        time_t timet;
        if(time >= 2082844800)
            time -= 2082844800;  /* seconds between 1904-01-01 and Epoch */
        timet = time;
        ptm = gmtime_r(&timet, &tmbuf);
        if (!ptm) return;
        if (strftime(buffer, sizeof(buffer), "%Y-%m-%d %H:%M:%S", ptm))
            av_dict_set(metadata, "creation_time", buffer, 0);
    }
}

static int mov_read_mdhd(MOVContext *c, AVIOContext *pb, MOVAtom atom)
{
    AVStream *st;
    MOVStreamContext *sc;
    int version;
    char language[4] = {0};
    unsigned lang;
    int64_t creation_time;

    if (c->fc->nb_streams < 1)
        return 0;
    st = c->fc->streams[c->fc->nb_streams-1];
    sc = st->priv_data;

    if (sc->time_scale) {
        av_log(c->fc, AV_LOG_ERROR, "Multiple mdhd?\n");
        return AVERROR_INVALIDDATA;
    }

    version = avio_r8(pb);
    if (version > 1) {
        avpriv_request_sample(c->fc, "Version %d", version);
        return AVERROR_PATCHWELCOME;
    }
    avio_rb24(pb); /* flags */
    if (version == 1) {
        creation_time = avio_rb64(pb);
        avio_rb64(pb);
    } else {
        creation_time = avio_rb32(pb);
        avio_rb32(pb); /* modification time */
    }
    mov_metadata_creation_time(&st->metadata, creation_time);

    sc->time_scale = avio_rb32(pb);
    st->duration = (version == 1) ? avio_rb64(pb) : avio_rb32(pb); /* duration */

    lang = avio_rb16(pb); /* language */
    if (ff_mov_lang_to_iso639(lang, language))
        av_dict_set(&st->metadata, "language", language, 0);
    avio_rb16(pb); /* quality */

    return 0;
}

static int mov_read_mvhd(MOVContext *c, AVIOContext *pb, MOVAtom atom)
{
    int64_t creation_time;
    int version = avio_r8(pb); /* version */
    avio_rb24(pb); /* flags */

    if (version == 1) {
        creation_time = avio_rb64(pb);
        avio_rb64(pb);
    } else {
        creation_time = avio_rb32(pb);
        avio_rb32(pb); /* modification time */
    }
    mov_metadata_creation_time(&c->fc->metadata, creation_time);
    c->time_scale = avio_rb32(pb); /* time scale */

    av_dlog(c->fc, "time scale = %i\n", c->time_scale);

    c->duration = (version == 1) ? avio_rb64(pb) : avio_rb32(pb); /* duration */
    // set the AVCodecContext duration because the duration of individual tracks
    // may be inaccurate
    if (c->time_scale > 0 && !c->trex_data)
        c->fc->duration = av_rescale(c->duration, AV_TIME_BASE, c->time_scale);
    avio_rb32(pb); /* preferred scale */

    avio_rb16(pb); /* preferred volume */

    avio_skip(pb, 10); /* reserved */

    avio_skip(pb, 36); /* display matrix */

    avio_rb32(pb); /* preview time */
    avio_rb32(pb); /* preview duration */
    avio_rb32(pb); /* poster time */
    avio_rb32(pb); /* selection time */
    avio_rb32(pb); /* selection duration */
    avio_rb32(pb); /* current time */
    avio_rb32(pb); /* next track ID */
    return 0;
}

static int mov_read_enda(MOVContext *c, AVIOContext *pb, MOVAtom atom)
{
    AVStream *st;
    int little_endian;

    if (c->fc->nb_streams < 1)
        return 0;
    st = c->fc->streams[c->fc->nb_streams-1];

    little_endian = avio_rb16(pb) & 0xFF;
    av_dlog(c->fc, "enda %d\n", little_endian);
    if (little_endian == 1) {
        switch (st->codec->codec_id) {
        case AV_CODEC_ID_PCM_S24BE:
            st->codec->codec_id = AV_CODEC_ID_PCM_S24LE;
            break;
        case AV_CODEC_ID_PCM_S32BE:
            st->codec->codec_id = AV_CODEC_ID_PCM_S32LE;
            break;
        case AV_CODEC_ID_PCM_F32BE:
            st->codec->codec_id = AV_CODEC_ID_PCM_F32LE;
            break;
        case AV_CODEC_ID_PCM_F64BE:
            st->codec->codec_id = AV_CODEC_ID_PCM_F64LE;
            break;
        default:
            break;
        }
    }
    return 0;
}

static int mov_read_colr(MOVContext *c, AVIOContext *pb, MOVAtom atom)
{
    AVStream *st;
    char color_parameter_type[5] = { 0 };
    int color_primaries, color_trc, color_matrix;

    if (c->fc->nb_streams < 1)
        return 0;
    st = c->fc->streams[c->fc->nb_streams - 1];

    avio_read(pb, color_parameter_type, 4);
    if (strncmp(color_parameter_type, "nclx", 4) &&
        strncmp(color_parameter_type, "nclc", 4)) {
        av_log(c->fc, AV_LOG_WARNING, "unsupported color_parameter_type %s\n",
               color_parameter_type);
        return 0;
    }

    color_primaries = avio_rb16(pb);
    color_trc = avio_rb16(pb);
    color_matrix = avio_rb16(pb);

    av_dlog(c->fc, "%s: pri %d trc %d matrix %d",
            color_parameter_type, color_primaries, color_trc, color_matrix);

    if (c->isom) {
        uint8_t color_range = avio_r8(pb) >> 7;
        av_dlog(c->fc, " full %"PRIu8"", color_range);
        if (color_range)
            st->codec->color_range = AVCOL_RANGE_JPEG;
        else
            st->codec->color_range = AVCOL_RANGE_MPEG;
        /* 14496-12 references JPEG XR specs (rather than the more complete
         * 23001-8) so some adjusting is required */
        if (color_primaries >= AVCOL_PRI_FILM)
            color_primaries = AVCOL_PRI_UNSPECIFIED;
        if ((color_trc >= AVCOL_TRC_LINEAR &&
             color_trc <= AVCOL_TRC_LOG_SQRT) ||
            color_trc >= AVCOL_TRC_BT2020_10)
            color_trc = AVCOL_TRC_UNSPECIFIED;
        if (color_matrix >= AVCOL_SPC_BT2020_NCL)
            color_matrix = AVCOL_SPC_UNSPECIFIED;
        st->codec->color_primaries = color_primaries;
        st->codec->color_trc = color_trc;
        st->codec->colorspace = color_matrix;
    } else {
        /* color primaries, Table 4-4 */
        switch (color_primaries) {
        case 1: st->codec->color_primaries = AVCOL_PRI_BT709; break;
        case 5: st->codec->color_primaries = AVCOL_PRI_SMPTE170M; break;
        case 6: st->codec->color_primaries = AVCOL_PRI_SMPTE240M; break;
        }
        /* color transfer, Table 4-5 */
        switch (color_trc) {
        case 1: st->codec->color_trc = AVCOL_TRC_BT709; break;
        case 7: st->codec->color_trc = AVCOL_TRC_SMPTE240M; break;
        }
        /* color matrix, Table 4-6 */
        switch (color_matrix) {
        case 1: st->codec->colorspace = AVCOL_SPC_BT709; break;
        case 6: st->codec->colorspace = AVCOL_SPC_BT470BG; break;
        case 7: st->codec->colorspace = AVCOL_SPC_SMPTE240M; break;
        }
    }
    av_dlog(c->fc, "\n");

    return 0;
}

static int mov_read_fiel(MOVContext *c, AVIOContext *pb, MOVAtom atom)
{
    AVStream *st;
    unsigned mov_field_order;
    enum AVFieldOrder decoded_field_order = AV_FIELD_UNKNOWN;

    if (c->fc->nb_streams < 1) // will happen with jp2 files
        return 0;
    st = c->fc->streams[c->fc->nb_streams-1];
    if (atom.size < 2)
        return AVERROR_INVALIDDATA;
    mov_field_order = avio_rb16(pb);
    if ((mov_field_order & 0xFF00) == 0x0100)
        decoded_field_order = AV_FIELD_PROGRESSIVE;
    else if ((mov_field_order & 0xFF00) == 0x0200) {
        switch (mov_field_order & 0xFF) {
        case 0x01: decoded_field_order = AV_FIELD_TT;
                   break;
        case 0x06: decoded_field_order = AV_FIELD_BB;
                   break;
        case 0x09: decoded_field_order = AV_FIELD_TB;
                   break;
        case 0x0E: decoded_field_order = AV_FIELD_BT;
                   break;
        }
    }
    if (decoded_field_order == AV_FIELD_UNKNOWN && mov_field_order) {
        av_log(NULL, AV_LOG_ERROR, "Unknown MOV field order 0x%04x\n", mov_field_order);
    }
    st->codec->field_order = decoded_field_order;

    return 0;
}

/* FIXME modify qdm2/svq3/h264 decoders to take full atom as extradata */
static int mov_read_extradata(MOVContext *c, AVIOContext *pb, MOVAtom atom,
                              enum AVCodecID codec_id)
{
    AVStream *st;
    uint64_t size;
    uint8_t *buf;
    int err;

    if (c->fc->nb_streams < 1) // will happen with jp2 files
        return 0;
    st= c->fc->streams[c->fc->nb_streams-1];

    if (st->codec->codec_id != codec_id)
        return 0; /* unexpected codec_id - don't mess with extradata */

    size= (uint64_t)st->codec->extradata_size + atom.size + 8 + FF_INPUT_BUFFER_PADDING_SIZE;
    if (size > INT_MAX || (uint64_t)atom.size > INT_MAX)
        return AVERROR_INVALIDDATA;
    if ((err = av_reallocp(&st->codec->extradata, size)) < 0) {
        st->codec->extradata_size = 0;
        return err;
    }
    buf = st->codec->extradata + st->codec->extradata_size;
    st->codec->extradata_size= size - FF_INPUT_BUFFER_PADDING_SIZE;
    AV_WB32(       buf    , atom.size + 8);
    AV_WL32(       buf + 4, atom.type);
    err = avio_read(pb, buf + 8, atom.size);
    if (err < 0) {
        return err;
    } else if (err < atom.size) {
        av_log(c->fc, AV_LOG_WARNING, "truncated extradata\n");
        st->codec->extradata_size -= atom.size - err;
    }
    memset(buf + 8 + err, 0, FF_INPUT_BUFFER_PADDING_SIZE);
    return 0;
}

/* wrapper functions for reading ALAC/AVS/MJPEG/MJPEG2000 extradata atoms only for those codecs */
static int mov_read_alac(MOVContext *c, AVIOContext *pb, MOVAtom atom)
{
    return mov_read_extradata(c, pb, atom, AV_CODEC_ID_ALAC);
}

static int mov_read_avss(MOVContext *c, AVIOContext *pb, MOVAtom atom)
{
    return mov_read_extradata(c, pb, atom, AV_CODEC_ID_AVS);
}

static int mov_read_jp2h(MOVContext *c, AVIOContext *pb, MOVAtom atom)
{
    return mov_read_extradata(c, pb, atom, AV_CODEC_ID_JPEG2000);
}

static int mov_read_avid(MOVContext *c, AVIOContext *pb, MOVAtom atom)
{
    int ret = mov_read_extradata(c, pb, atom, AV_CODEC_ID_AVUI);
    if(ret == 0)
        ret = mov_read_extradata(c, pb, atom, AV_CODEC_ID_DNXHD);
    return ret;
}

static int mov_read_targa_y216(MOVContext *c, AVIOContext *pb, MOVAtom atom)
{
    int ret = mov_read_extradata(c, pb, atom, AV_CODEC_ID_TARGA_Y216);

    if (!ret && c->fc->nb_streams >= 1) {
        AVCodecContext *avctx = c->fc->streams[c->fc->nb_streams-1]->codec;
        if (avctx->extradata_size >= 40) {
            avctx->height = AV_RB16(&avctx->extradata[36]);
            avctx->width  = AV_RB16(&avctx->extradata[38]);
        }
    }
    return ret;
}

static int mov_read_ares(MOVContext *c, AVIOContext *pb, MOVAtom atom)
{
    if (c->fc->nb_streams >= 1) {
        AVCodecContext *codec = c->fc->streams[c->fc->nb_streams-1]->codec;
        if (codec->codec_tag == MKTAG('A', 'V', 'i', 'n') &&
            codec->codec_id == AV_CODEC_ID_H264 &&
            atom.size > 11) {
            avio_skip(pb, 10);
            /* For AVID AVCI50, force width of 1440 to be able to select the correct SPS and PPS */
            if (avio_rb16(pb) == 0xd4d)
                codec->width = 1440;
            return 0;
        }
    }

    return mov_read_avid(c, pb, atom);
}

static int mov_read_svq3(MOVContext *c, AVIOContext *pb, MOVAtom atom)
{
    return mov_read_extradata(c, pb, atom, AV_CODEC_ID_SVQ3);
}

static int mov_read_wave(MOVContext *c, AVIOContext *pb, MOVAtom atom)
{
    AVStream *st;

    if (c->fc->nb_streams < 1)
        return 0;
    st = c->fc->streams[c->fc->nb_streams-1];

    if ((uint64_t)atom.size > (1<<30))
        return AVERROR_INVALIDDATA;

    if (st->codec->codec_id == AV_CODEC_ID_QDM2 ||
        st->codec->codec_id == AV_CODEC_ID_QDMC ||
        st->codec->codec_id == AV_CODEC_ID_SPEEX) {
        // pass all frma atom to codec, needed at least for QDMC and QDM2
        av_free(st->codec->extradata);
        if (ff_get_extradata(st->codec, pb, atom.size) < 0)
            return AVERROR(ENOMEM);
    } else if (atom.size > 8) { /* to read frma, esds atoms */
        int ret;
        if ((ret = mov_read_default(c, pb, atom)) < 0)
            return ret;
    } else
        avio_skip(pb, atom.size);
    return 0;
}

/**
 * This function reads atom content and puts data in extradata without tag
 * nor size unlike mov_read_extradata.
 */
static int mov_read_glbl(MOVContext *c, AVIOContext *pb, MOVAtom atom)
{
    AVStream *st;

    if (c->fc->nb_streams < 1)
        return 0;
    st = c->fc->streams[c->fc->nb_streams-1];

    if ((uint64_t)atom.size > (1<<30))
        return AVERROR_INVALIDDATA;

    if (atom.size >= 10) {
        // Broken files created by legacy versions of libavformat will
        // wrap a whole fiel atom inside of a glbl atom.
        unsigned size = avio_rb32(pb);
        unsigned type = avio_rl32(pb);
        avio_seek(pb, -8, SEEK_CUR);
        if (type == MKTAG('f','i','e','l') && size == atom.size)
            return mov_read_default(c, pb, atom);
    }
    if (st->codec->extradata_size > 1 && st->codec->extradata) {
        av_log(c, AV_LOG_WARNING, "ignoring multiple glbl\n");
        return 0;
    }
    av_free(st->codec->extradata);
    if (ff_get_extradata(st->codec, pb, atom.size) < 0)
        return AVERROR(ENOMEM);

    return 0;
}

static int mov_read_dvc1(MOVContext *c, AVIOContext *pb, MOVAtom atom)
{
    AVStream *st;
    uint8_t profile_level;
    int ret;

    if (c->fc->nb_streams < 1)
        return 0;
    st = c->fc->streams[c->fc->nb_streams-1];

    if (atom.size >= (1<<28) || atom.size < 7)
        return AVERROR_INVALIDDATA;

    profile_level = avio_r8(pb);
    if ((profile_level & 0xf0) != 0xc0)
        return 0;

    avio_seek(pb, 6, SEEK_CUR);
    av_free(st->codec->extradata);
    if ((ret = ff_get_extradata(st->codec, pb, atom.size - 7)) < 0)
        return ret;

    return 0;
}

/**
 * An strf atom is a BITMAPINFOHEADER struct. This struct is 40 bytes itself,
 * but can have extradata appended at the end after the 40 bytes belonging
 * to the struct.
 */
static int mov_read_strf(MOVContext *c, AVIOContext *pb, MOVAtom atom)
{
    AVStream *st;

    if (c->fc->nb_streams < 1)
        return 0;
    if (atom.size <= 40)
        return 0;
    st = c->fc->streams[c->fc->nb_streams-1];

    if ((uint64_t)atom.size > (1<<30))
        return AVERROR_INVALIDDATA;

    avio_skip(pb, 40);
    av_free(st->codec->extradata);
    if (ff_get_extradata(st->codec, pb, atom.size - 40) < 0)
        return AVERROR(ENOMEM);
    return 0;
}

static int mov_read_stco(MOVContext *c, AVIOContext *pb, MOVAtom atom)
{
    AVStream *st;
    MOVStreamContext *sc;
    unsigned int i, entries;

    if (c->fc->nb_streams < 1)
        return 0;
    st = c->fc->streams[c->fc->nb_streams-1];
    sc = st->priv_data;

    avio_r8(pb); /* version */
    avio_rb24(pb); /* flags */

    entries = avio_rb32(pb);

    if (!entries)
        return 0;

    if (sc->chunk_offsets)
        av_log(c->fc, AV_LOG_WARNING, "Duplicated STCO atom\n");
    av_free(sc->chunk_offsets);
    sc->chunk_count = 0;
    sc->chunk_offsets = av_malloc_array(entries, sizeof(*sc->chunk_offsets));
    if (!sc->chunk_offsets)
        return AVERROR(ENOMEM);
    sc->chunk_count = entries;

    if      (atom.type == MKTAG('s','t','c','o'))
        for (i = 0; i < entries && !pb->eof_reached; i++)
            sc->chunk_offsets[i] = avio_rb32(pb);
    else if (atom.type == MKTAG('c','o','6','4'))
        for (i = 0; i < entries && !pb->eof_reached; i++)
            sc->chunk_offsets[i] = avio_rb64(pb);
    else
        return AVERROR_INVALIDDATA;

    sc->chunk_count = i;

    if (pb->eof_reached)
        return AVERROR_EOF;

    return 0;
}

/**
 * Compute codec id for 'lpcm' tag.
 * See CoreAudioTypes and AudioStreamBasicDescription at Apple.
 */
enum AVCodecID ff_mov_get_lpcm_codec_id(int bps, int flags)
{
    /* lpcm flags:
     * 0x1 = float
     * 0x2 = big-endian
     * 0x4 = signed
     */
    return ff_get_pcm_codec_id(bps, flags & 1, flags & 2, flags & 4 ? -1 : 0);
}

static int mov_codec_id(AVStream *st, uint32_t format)
{
    int id = ff_codec_get_id(ff_codec_movaudio_tags, format);

    if (id <= 0 &&
        ((format & 0xFFFF) == 'm' + ('s' << 8) ||
         (format & 0xFFFF) == 'T' + ('S' << 8)))
        id = ff_codec_get_id(ff_codec_wav_tags, av_bswap32(format) & 0xFFFF);

    if (st->codec->codec_type != AVMEDIA_TYPE_VIDEO && id > 0) {
        st->codec->codec_type = AVMEDIA_TYPE_AUDIO;
    } else if (st->codec->codec_type != AVMEDIA_TYPE_AUDIO &&
               /* skip old asf mpeg4 tag */
               format && format != MKTAG('m','p','4','s')) {
        id = ff_codec_get_id(ff_codec_movvideo_tags, format);
        if (id <= 0)
            id = ff_codec_get_id(ff_codec_bmp_tags, format);
        if (id > 0)
            st->codec->codec_type = AVMEDIA_TYPE_VIDEO;
        else if (st->codec->codec_type == AVMEDIA_TYPE_DATA ||
                    (st->codec->codec_type == AVMEDIA_TYPE_SUBTITLE &&
                    st->codec->codec_id == AV_CODEC_ID_NONE)) {
            id = ff_codec_get_id(ff_codec_movsubtitle_tags, format);
            if (id > 0)
                st->codec->codec_type = AVMEDIA_TYPE_SUBTITLE;
        }
    }

    st->codec->codec_tag = format;

    return id;
}

static void mov_parse_stsd_video(MOVContext *c, AVIOContext *pb,
                                 AVStream *st, MOVStreamContext *sc)
{
    uint8_t codec_name[32];
    unsigned int color_depth, len, j;
    int color_greyscale;
    int color_table_id;

    avio_rb16(pb); /* version */
    avio_rb16(pb); /* revision level */
    avio_rb32(pb); /* vendor */
    avio_rb32(pb); /* temporal quality */
    avio_rb32(pb); /* spatial quality */

    st->codec->width  = avio_rb16(pb); /* width */
    st->codec->height = avio_rb16(pb); /* height */

    avio_rb32(pb); /* horiz resolution */
    avio_rb32(pb); /* vert resolution */
    avio_rb32(pb); /* data size, always 0 */
    avio_rb16(pb); /* frames per samples */

    len = avio_r8(pb); /* codec name, pascal string */
    if (len > 31)
        len = 31;
    mov_read_mac_string(c, pb, len, codec_name, sizeof(codec_name));
    if (len < 31)
        avio_skip(pb, 31 - len);

    if (codec_name[0])
        av_dict_set(&st->metadata, "encoder", codec_name, 0);

    /* codec_tag YV12 triggers an UV swap in rawdec.c */
    if (!memcmp(codec_name, "Planar Y'CbCr 8-bit 4:2:0", 25)) {
        st->codec->codec_tag = MKTAG('I', '4', '2', '0');
        st->codec->width &= ~1;
        st->codec->height &= ~1;
    }
    /* Flash Media Server uses tag H263 with Sorenson Spark */
    if (st->codec->codec_tag == MKTAG('H','2','6','3') &&
        !memcmp(codec_name, "Sorenson H263", 13))
        st->codec->codec_id = AV_CODEC_ID_FLV1;

    st->codec->bits_per_coded_sample = avio_rb16(pb); /* depth */
    color_table_id = avio_rb16(pb); /* colortable id */
    av_dlog(c->fc, "depth %d, ctab id %d\n",
            st->codec->bits_per_coded_sample, color_table_id);
    /* figure out the palette situation */
    color_depth     = st->codec->bits_per_coded_sample & 0x1F;
    color_greyscale = st->codec->bits_per_coded_sample & 0x20;
    /* Do not create a greyscale palette for cinepak */
    if (color_greyscale && st->codec->codec_id == AV_CODEC_ID_CINEPAK)
        return;

    /* if the depth is 2, 4, or 8 bpp, file is palettized */
    if ((color_depth == 2) || (color_depth == 4) || (color_depth == 8)) {
        /* for palette traversal */
        unsigned int color_start, color_count, color_end;
        unsigned char a, r, g, b;

        if (color_greyscale) {
            int color_index, color_dec;
            /* compute the greyscale palette */
            st->codec->bits_per_coded_sample = color_depth;
            color_count = 1 << color_depth;
            color_index = 255;
            color_dec   = 256 / (color_count - 1);
            for (j = 0; j < color_count; j++) {
                r = g = b = color_index;
                sc->palette[j] = (0xFFU << 24) | (r << 16) | (g << 8) | (b);
                color_index -= color_dec;
                if (color_index < 0)
                    color_index = 0;
            }
        } else if (color_table_id) {
            const uint8_t *color_table;
            /* if flag bit 3 is set, use the default palette */
            color_count = 1 << color_depth;
            if (color_depth == 2)
                color_table = ff_qt_default_palette_4;
            else if (color_depth == 4)
                color_table = ff_qt_default_palette_16;
            else
                color_table = ff_qt_default_palette_256;

            for (j = 0; j < color_count; j++) {
                r = color_table[j * 3 + 0];
                g = color_table[j * 3 + 1];
                b = color_table[j * 3 + 2];
                sc->palette[j] = (0xFFU << 24) | (r << 16) | (g << 8) | (b);
            }
        } else {
            /* load the palette from the file */
            color_start = avio_rb32(pb);
            color_count = avio_rb16(pb);
            color_end   = avio_rb16(pb);
            if ((color_start <= 255) && (color_end <= 255)) {
                for (j = color_start; j <= color_end; j++) {
                    /* each A, R, G, or B component is 16 bits;
                        * only use the top 8 bits */
                    a = avio_r8(pb);
                    avio_r8(pb);
                    r = avio_r8(pb);
                    avio_r8(pb);
                    g = avio_r8(pb);
                    avio_r8(pb);
                    b = avio_r8(pb);
                    avio_r8(pb);
                    sc->palette[j] = (a << 24 ) | (r << 16) | (g << 8) | (b);
                }
            }
        }
        sc->has_palette = 1;
    }
}

static void mov_parse_stsd_audio(MOVContext *c, AVIOContext *pb,
                                 AVStream *st, MOVStreamContext *sc)
{
    int bits_per_sample, flags;
    uint16_t version = avio_rb16(pb);
    AVDictionaryEntry *compatible_brands = av_dict_get(c->fc->metadata, "compatible_brands", NULL, AV_DICT_MATCH_CASE);

    avio_rb16(pb); /* revision level */
    avio_rb32(pb); /* vendor */

    st->codec->channels              = avio_rb16(pb); /* channel count */
    st->codec->bits_per_coded_sample = avio_rb16(pb); /* sample size */
    av_dlog(c->fc, "audio channels %d\n", st->codec->channels);

    sc->audio_cid = avio_rb16(pb);
    avio_rb16(pb); /* packet size = 0 */

    st->codec->sample_rate = ((avio_rb32(pb) >> 16));

    // Read QT version 1 fields. In version 0 these do not exist.
    av_dlog(c->fc, "version =%d, isom =%d\n", version, c->isom);
    if (!c->isom ||
        (compatible_brands && strstr(compatible_brands->value, "qt  "))) {

        if (version == 1) {
            sc->samples_per_frame = avio_rb32(pb);
            avio_rb32(pb); /* bytes per packet */
            sc->bytes_per_frame = avio_rb32(pb);
            avio_rb32(pb); /* bytes per sample */
        } else if (version == 2) {
            avio_rb32(pb); /* sizeof struct only */
            st->codec->sample_rate = av_int2double(avio_rb64(pb));
            st->codec->channels    = avio_rb32(pb);
            avio_rb32(pb); /* always 0x7F000000 */
            st->codec->bits_per_coded_sample = avio_rb32(pb);

            flags = avio_rb32(pb); /* lpcm format specific flag */
            sc->bytes_per_frame   = avio_rb32(pb);
            sc->samples_per_frame = avio_rb32(pb);
            if (st->codec->codec_tag == MKTAG('l','p','c','m'))
                st->codec->codec_id =
                    ff_mov_get_lpcm_codec_id(st->codec->bits_per_coded_sample,
                                             flags);
        }
    }

    switch (st->codec->codec_id) {
    case AV_CODEC_ID_PCM_S8:
    case AV_CODEC_ID_PCM_U8:
        if (st->codec->bits_per_coded_sample == 16)
            st->codec->codec_id = AV_CODEC_ID_PCM_S16BE;
        break;
    case AV_CODEC_ID_PCM_S16LE:
    case AV_CODEC_ID_PCM_S16BE:
        if (st->codec->bits_per_coded_sample == 8)
            st->codec->codec_id = AV_CODEC_ID_PCM_S8;
        else if (st->codec->bits_per_coded_sample == 24)
            st->codec->codec_id =
                st->codec->codec_id == AV_CODEC_ID_PCM_S16BE ?
                AV_CODEC_ID_PCM_S24BE : AV_CODEC_ID_PCM_S24LE;
        else if (st->codec->bits_per_coded_sample == 32)
             st->codec->codec_id =
                st->codec->codec_id == AV_CODEC_ID_PCM_S16BE ?
                AV_CODEC_ID_PCM_S32BE : AV_CODEC_ID_PCM_S32LE;
        break;
    /* set values for old format before stsd version 1 appeared */
    case AV_CODEC_ID_MACE3:
        sc->samples_per_frame = 6;
        sc->bytes_per_frame   = 2 * st->codec->channels;
        break;
    case AV_CODEC_ID_MACE6:
        sc->samples_per_frame = 6;
        sc->bytes_per_frame   = 1 * st->codec->channels;
        break;
    case AV_CODEC_ID_ADPCM_IMA_QT:
        sc->samples_per_frame = 64;
        sc->bytes_per_frame   = 34 * st->codec->channels;
        break;
    case AV_CODEC_ID_GSM:
        sc->samples_per_frame = 160;
        sc->bytes_per_frame   = 33;
        break;
    default:
        break;
    }

    bits_per_sample = av_get_bits_per_sample(st->codec->codec_id);
    if (bits_per_sample) {
        st->codec->bits_per_coded_sample = bits_per_sample;
        sc->sample_size = (bits_per_sample >> 3) * st->codec->channels;
    }
}

static void mov_parse_stsd_subtitle(MOVContext *c, AVIOContext *pb,
                                    AVStream *st, MOVStreamContext *sc,
                                    int size)
{
    // ttxt stsd contains display flags, justification, background
    // color, fonts, and default styles, so fake an atom to read it
    MOVAtom fake_atom = { .size = size };
    // mp4s contains a regular esds atom
    if (st->codec->codec_tag != AV_RL32("mp4s"))
        mov_read_glbl(c, pb, fake_atom);
    st->codec->width  = sc->width;
    st->codec->height = sc->height;
}

static uint32_t yuv_to_rgba(uint32_t ycbcr)
{
    uint8_t r, g, b;
    int y, cb, cr;

    y  = (ycbcr >> 16) & 0xFF;
    cr = (ycbcr >> 8)  & 0xFF;
    cb =  ycbcr        & 0xFF;

    b = av_clip_uint8(1.164 * (y - 16)                      + 2.018 * (cb - 128));
    g = av_clip_uint8(1.164 * (y - 16) - 0.813 * (cr - 128) - 0.391 * (cb - 128));
    r = av_clip_uint8(1.164 * (y - 16) + 1.596 * (cr - 128));

    return (r << 16) | (g << 8) | b;
}

static int mov_rewrite_dvd_sub_extradata(AVStream *st)
{
    char buf[256] = {0};
    uint8_t *src = st->codec->extradata;
    int i;

    if (st->codec->extradata_size != 64)
        return 0;

    if (st->codec->width > 0 &&  st->codec->height > 0)
        snprintf(buf, sizeof(buf), "size: %dx%d\n",
                 st->codec->width, st->codec->height);
    av_strlcat(buf, "palette: ", sizeof(buf));

    for (i = 0; i < 16; i++) {
        uint32_t yuv = AV_RB32(src + i * 4);
        uint32_t rgba = yuv_to_rgba(yuv);

        av_strlcatf(buf, sizeof(buf), "%06"PRIx32"%s", rgba, i != 15 ? ", " : "");
    }

    if (av_strlcat(buf, "\n", sizeof(buf)) >= sizeof(buf))
        return 0;

    av_freep(&st->codec->extradata);
    st->codec->extradata_size = 0;
    st->codec->extradata = av_mallocz(strlen(buf) + FF_INPUT_BUFFER_PADDING_SIZE);
    if (!st->codec->extradata)
        return AVERROR(ENOMEM);
    st->codec->extradata_size = strlen(buf);
    memcpy(st->codec->extradata, buf, st->codec->extradata_size);

    return 0;
}

static int mov_parse_stsd_data(MOVContext *c, AVIOContext *pb,
                                AVStream *st, MOVStreamContext *sc,
                                int size)
{
    if (st->codec->codec_tag == MKTAG('t','m','c','d')) {
        if (ff_get_extradata(st->codec, pb, size) < 0)
            return AVERROR(ENOMEM);
        if (size > 16) {
            MOVStreamContext *tmcd_ctx = st->priv_data;
            int val;
            val = AV_RB32(st->codec->extradata + 4);
            tmcd_ctx->tmcd_flags = val;
            if (val & 1)
                st->codec->flags2 |= CODEC_FLAG2_DROP_FRAME_TIMECODE;
            st->codec->time_base.den = st->codec->extradata[16]; /* number of frame */
            st->codec->time_base.num = 1;
            if (size > 30) {
                uint32_t len = AV_RB32(st->codec->extradata + 18); /* name atom length */
                uint32_t format = AV_RB32(st->codec->extradata + 22);
                if (format == AV_RB32("name") && (int64_t)size >= (int64_t)len + 18) {
                    uint16_t str_size = AV_RB16(st->codec->extradata + 26); /* string length */
                    if (str_size > 0 && size >= (int)str_size + 26) {
                        char *reel_name = av_malloc(str_size + 1);
                        if (!reel_name)
                            return AVERROR(ENOMEM);
                        memcpy(reel_name, st->codec->extradata + 30, str_size);
                        reel_name[str_size] = 0; /* Add null terminator */
                        /* don't add reel_name if emtpy string */
                        if (*reel_name == 0) {
                            av_free(reel_name);
                        } else {
                            av_dict_set(&st->metadata, "reel_name", reel_name,  AV_DICT_DONT_STRDUP_VAL);
                        }
                    }
                }
            }
        }
    } else {
        /* other codec type, just skip (rtp, mp4s ...) */
        avio_skip(pb, size);
    }
    return 0;
}

static int mov_finalize_stsd_codec(MOVContext *c, AVIOContext *pb,
                                   AVStream *st, MOVStreamContext *sc)
{
    if (st->codec->codec_type == AVMEDIA_TYPE_AUDIO &&
        !st->codec->sample_rate && sc->time_scale > 1)
        st->codec->sample_rate = sc->time_scale;

    /* special codec parameters handling */
    switch (st->codec->codec_id) {
#if CONFIG_DV_DEMUXER
    case AV_CODEC_ID_DVAUDIO:
        c->dv_fctx  = avformat_alloc_context();
        c->dv_demux = avpriv_dv_init_demux(c->dv_fctx);
        if (!c->dv_demux) {
            av_log(c->fc, AV_LOG_ERROR, "dv demux context init error\n");
            return AVERROR(ENOMEM);
        }
        sc->dv_audio_container = 1;
        st->codec->codec_id    = AV_CODEC_ID_PCM_S16LE;
        break;
#endif
    /* no ifdef since parameters are always those */
    case AV_CODEC_ID_QCELP:
        st->codec->channels = 1;
        // force sample rate for qcelp when not stored in mov
        if (st->codec->codec_tag != MKTAG('Q','c','l','p'))
            st->codec->sample_rate = 8000;
        // FIXME: Why is the following needed for some files?
        sc->samples_per_frame = 160;
        if (!sc->bytes_per_frame)
            sc->bytes_per_frame = 35;
        break;
    case AV_CODEC_ID_AMR_NB:
        st->codec->channels    = 1;
        /* force sample rate for amr, stsd in 3gp does not store sample rate */
        st->codec->sample_rate = 8000;
        break;
    case AV_CODEC_ID_AMR_WB:
        st->codec->channels    = 1;
        st->codec->sample_rate = 16000;
        break;
    case AV_CODEC_ID_MP2:
    case AV_CODEC_ID_MP3:
        /* force type after stsd for m1a hdlr */
        st->codec->codec_type = AVMEDIA_TYPE_AUDIO;
        st->need_parsing      = AVSTREAM_PARSE_FULL;
        break;
    case AV_CODEC_ID_GSM:
    case AV_CODEC_ID_ADPCM_MS:
    case AV_CODEC_ID_ADPCM_IMA_WAV:
    case AV_CODEC_ID_ILBC:
    case AV_CODEC_ID_MACE3:
    case AV_CODEC_ID_MACE6:
    case AV_CODEC_ID_QDM2:
        st->codec->block_align = sc->bytes_per_frame;
        break;
    case AV_CODEC_ID_ALAC:
        if (st->codec->extradata_size == 36) {
            st->codec->channels    = AV_RB8 (st->codec->extradata + 21);
            st->codec->sample_rate = AV_RB32(st->codec->extradata + 32);
        }
        break;
    case AV_CODEC_ID_AC3:
    case AV_CODEC_ID_EAC3:
    case AV_CODEC_ID_MPEG1VIDEO:
    case AV_CODEC_ID_VC1:
        st->need_parsing = AVSTREAM_PARSE_FULL;
        break;
    default:
        break;
    }
    return 0;
}

static int mov_skip_multiple_stsd(MOVContext *c, AVIOContext *pb,
                                  int codec_tag, int format,
                                  int64_t size)
{
    int video_codec_id = ff_codec_get_id(ff_codec_movvideo_tags, format);

    if (codec_tag &&
         (codec_tag != format &&
          (c->fc->video_codec_id ? video_codec_id != c->fc->video_codec_id
                                 : codec_tag != MKTAG('j','p','e','g')))) {
        /* Multiple fourcc, we skip JPEG. This is not correct, we should
         * export it as a separate AVStream but this needs a few changes
         * in the MOV demuxer, patch welcome. */

        av_log(c->fc, AV_LOG_WARNING, "multiple fourcc not supported\n");
        avio_skip(pb, size);
        return 1;
    }
    if ( codec_tag == AV_RL32("avc1") ||
         codec_tag == AV_RL32("hvc1") ||
         codec_tag == AV_RL32("hev1")
    )
        av_log(c->fc, AV_LOG_WARNING, "Concatenated H.264 or H.265 might not play correctly.\n");

    return 0;
}

int ff_mov_read_stsd_entries(MOVContext *c, AVIOContext *pb, int entries)
{
    AVStream *st;
    MOVStreamContext *sc;
    int pseudo_stream_id;

    if (c->fc->nb_streams < 1)
        return 0;
    st = c->fc->streams[c->fc->nb_streams-1];
    sc = st->priv_data;

    for (pseudo_stream_id = 0;
         pseudo_stream_id < entries && !pb->eof_reached;
         pseudo_stream_id++) {
        //Parsing Sample description table
        enum AVCodecID id;
        int ret, dref_id = 1;
        MOVAtom a = { AV_RL32("stsd") };
        int64_t start_pos = avio_tell(pb);
        int64_t size = avio_rb32(pb); /* size */
        uint32_t format = avio_rl32(pb); /* data format */

        if (size >= 16) {
            avio_rb32(pb); /* reserved */
            avio_rb16(pb); /* reserved */
            dref_id = avio_rb16(pb);
        }else if (size <= 7){
            av_log(c->fc, AV_LOG_ERROR, "invalid size %"PRId64" in stsd\n", size);
            return AVERROR_INVALIDDATA;
        }

        if (mov_skip_multiple_stsd(c, pb, st->codec->codec_tag, format,
                                   size - (avio_tell(pb) - start_pos)))
            continue;

        sc->pseudo_stream_id = st->codec->codec_tag ? -1 : pseudo_stream_id;
        sc->dref_id= dref_id;

        id = mov_codec_id(st, format);

        av_dlog(c->fc, "size=%"PRId64" 4CC= %c%c%c%c codec_type=%d\n", size,
                (format >> 0) & 0xff, (format >> 8) & 0xff, (format >> 16) & 0xff,
                (format >> 24) & 0xff, st->codec->codec_type);

        if (st->codec->codec_type==AVMEDIA_TYPE_VIDEO) {
            st->codec->codec_id = id;
            mov_parse_stsd_video(c, pb, st, sc);
        } else if (st->codec->codec_type==AVMEDIA_TYPE_AUDIO) {
            st->codec->codec_id = id;
            mov_parse_stsd_audio(c, pb, st, sc);
        } else if (st->codec->codec_type==AVMEDIA_TYPE_SUBTITLE){
            st->codec->codec_id = id;
            mov_parse_stsd_subtitle(c, pb, st, sc,
                                    size - (avio_tell(pb) - start_pos));
        } else {
            ret = mov_parse_stsd_data(c, pb, st, sc,
                                      size - (avio_tell(pb) - start_pos));
            if (ret < 0)
                return ret;
        }
        /* this will read extra atoms at the end (wave, alac, damr, avcC, hvcC, SMI ...) */
        a.size = size - (avio_tell(pb) - start_pos);
        if (a.size > 8) {
            if ((ret = mov_read_default(c, pb, a)) < 0)
                return ret;
        } else if (a.size > 0)
            avio_skip(pb, a.size);
    }

    if (pb->eof_reached)
        return AVERROR_EOF;

    return mov_finalize_stsd_codec(c, pb, st, sc);
}

static int mov_read_stsd(MOVContext *c, AVIOContext *pb, MOVAtom atom)
{
    int entries;

    avio_r8(pb); /* version */
    avio_rb24(pb); /* flags */
    entries = avio_rb32(pb);

    return ff_mov_read_stsd_entries(c, pb, entries);
}

static int mov_read_stsc(MOVContext *c, AVIOContext *pb, MOVAtom atom)
{
    AVStream *st;
    MOVStreamContext *sc;
    unsigned int i, entries;

    if (c->fc->nb_streams < 1)
        return 0;
    st = c->fc->streams[c->fc->nb_streams-1];
    sc = st->priv_data;

    avio_r8(pb); /* version */
    avio_rb24(pb); /* flags */

    entries = avio_rb32(pb);

    av_dlog(c->fc, "track[%i].stsc.entries = %i\n", c->fc->nb_streams-1, entries);

    if (!entries)
        return 0;
    if (sc->stsc_data)
        av_log(c->fc, AV_LOG_WARNING, "Duplicated STSC atom\n");
    av_free(sc->stsc_data);
    sc->stsc_count = 0;
    sc->stsc_data = av_malloc_array(entries, sizeof(*sc->stsc_data));
    if (!sc->stsc_data)
        return AVERROR(ENOMEM);

    for (i = 0; i < entries && !pb->eof_reached; i++) {
        sc->stsc_data[i].first = avio_rb32(pb);
        sc->stsc_data[i].count = avio_rb32(pb);
        sc->stsc_data[i].id = avio_rb32(pb);
    }

    sc->stsc_count = i;

    if (pb->eof_reached)
        return AVERROR_EOF;

    return 0;
}

static int mov_read_stps(MOVContext *c, AVIOContext *pb, MOVAtom atom)
{
    AVStream *st;
    MOVStreamContext *sc;
    unsigned i, entries;

    if (c->fc->nb_streams < 1)
        return 0;
    st = c->fc->streams[c->fc->nb_streams-1];
    sc = st->priv_data;

    avio_rb32(pb); // version + flags

    entries = avio_rb32(pb);
    if (sc->stps_data)
        av_log(c->fc, AV_LOG_WARNING, "Duplicated STPS atom\n");
    av_free(sc->stps_data);
    sc->stps_count = 0;
    sc->stps_data = av_malloc_array(entries, sizeof(*sc->stps_data));
    if (!sc->stps_data)
        return AVERROR(ENOMEM);

    for (i = 0; i < entries && !pb->eof_reached; i++) {
        sc->stps_data[i] = avio_rb32(pb);
        //av_dlog(c->fc, "stps %d\n", sc->stps_data[i]);
    }

    sc->stps_count = i;

    if (pb->eof_reached)
        return AVERROR_EOF;

    return 0;
}

static int mov_read_stss(MOVContext *c, AVIOContext *pb, MOVAtom atom)
{
    AVStream *st;
    MOVStreamContext *sc;
    unsigned int i, entries;

    if (c->fc->nb_streams < 1)
        return 0;
    st = c->fc->streams[c->fc->nb_streams-1];
    sc = st->priv_data;

    avio_r8(pb); /* version */
    avio_rb24(pb); /* flags */

    entries = avio_rb32(pb);

    av_dlog(c->fc, "keyframe_count = %d\n", entries);

    if (!entries)
    {
        sc->keyframe_absent = 1;
        if (!st->need_parsing && st->codec->codec_type == AVMEDIA_TYPE_VIDEO)
            st->need_parsing = AVSTREAM_PARSE_HEADERS;
        return 0;
    }
    if (sc->keyframes)
        av_log(c->fc, AV_LOG_WARNING, "Duplicated STSS atom\n");
    av_free(sc->keyframes);
    sc->keyframe_count = 0;
    sc->keyframes = av_malloc_array(entries, sizeof(*sc->keyframes));
    if (!sc->keyframes)
        return AVERROR(ENOMEM);

    for (i = 0; i < entries && !pb->eof_reached; i++) {
        sc->keyframes[i] = avio_rb32(pb);
        //av_dlog(c->fc, "keyframes[]=%d\n", sc->keyframes[i]);
    }

    sc->keyframe_count = i;

    if (pb->eof_reached)
        return AVERROR_EOF;

    return 0;
}

static int mov_read_stsz(MOVContext *c, AVIOContext *pb, MOVAtom atom)
{
    AVStream *st;
    MOVStreamContext *sc;
    unsigned int i, entries, sample_size, field_size, num_bytes;
    GetBitContext gb;
    unsigned char* buf;

    if (c->fc->nb_streams < 1)
        return 0;
    st = c->fc->streams[c->fc->nb_streams-1];
    sc = st->priv_data;

    avio_r8(pb); /* version */
    avio_rb24(pb); /* flags */

    if (atom.type == MKTAG('s','t','s','z')) {
        sample_size = avio_rb32(pb);
        if (!sc->sample_size) /* do not overwrite value computed in stsd */
            sc->sample_size = sample_size;
        sc->stsz_sample_size = sample_size;
        field_size = 32;
    } else {
        sample_size = 0;
        avio_rb24(pb); /* reserved */
        field_size = avio_r8(pb);
    }
    entries = avio_rb32(pb);

    av_dlog(c->fc, "sample_size = %d sample_count = %d\n", sc->sample_size, entries);

    sc->sample_count = entries;
    if (sample_size)
        return 0;

    if (field_size != 4 && field_size != 8 && field_size != 16 && field_size != 32) {
        av_log(c->fc, AV_LOG_ERROR, "Invalid sample field size %d\n", field_size);
        return AVERROR_INVALIDDATA;
    }

    if (!entries)
        return 0;
    if (entries >= (UINT_MAX - 4) / field_size)
        return AVERROR_INVALIDDATA;
    if (sc->sample_sizes)
        av_log(c->fc, AV_LOG_WARNING, "Duplicated STSZ atom\n");
    av_free(sc->sample_sizes);
    sc->sample_count = 0;
    sc->sample_sizes = av_malloc_array(entries, sizeof(*sc->sample_sizes));
    if (!sc->sample_sizes)
        return AVERROR(ENOMEM);

    num_bytes = (entries*field_size+4)>>3;

    buf = av_malloc(num_bytes+FF_INPUT_BUFFER_PADDING_SIZE);
    if (!buf) {
        av_freep(&sc->sample_sizes);
        return AVERROR(ENOMEM);
    }

    if (avio_read(pb, buf, num_bytes) < num_bytes) {
        av_freep(&sc->sample_sizes);
        av_free(buf);
        return AVERROR_INVALIDDATA;
    }

    init_get_bits(&gb, buf, 8*num_bytes);

    for (i = 0; i < entries && !pb->eof_reached; i++) {
        sc->sample_sizes[i] = get_bits_long(&gb, field_size);
        sc->data_size += sc->sample_sizes[i];
    }

    sc->sample_count = i;

    if (pb->eof_reached)
        return AVERROR_EOF;

    av_free(buf);
    return 0;
}

static int mov_read_stts(MOVContext *c, AVIOContext *pb, MOVAtom atom)
{
    AVStream *st;
    MOVStreamContext *sc;
    unsigned int i, entries;
    int64_t duration=0;
    int64_t total_sample_count=0;

    if (c->fc->nb_streams < 1)
        return 0;
    st = c->fc->streams[c->fc->nb_streams-1];
    sc = st->priv_data;

    avio_r8(pb); /* version */
    avio_rb24(pb); /* flags */
    entries = avio_rb32(pb);

    av_dlog(c->fc, "track[%i].stts.entries = %i\n",
            c->fc->nb_streams-1, entries);

    if (sc->stts_data)
        av_log(c->fc, AV_LOG_WARNING, "Duplicated STTS atom\n");
    av_free(sc->stts_data);
    sc->stts_count = 0;
    sc->stts_data = av_malloc_array(entries, sizeof(*sc->stts_data));
    if (!sc->stts_data)
        return AVERROR(ENOMEM);

    for (i = 0; i < entries && !pb->eof_reached; i++) {
        int sample_duration;
        int sample_count;

        sample_count=avio_rb32(pb);
        sample_duration = avio_rb32(pb);

        /* sample_duration < 0 is invalid based on the spec */
        if (sample_duration < 0) {
            av_log(c->fc, AV_LOG_ERROR, "Invalid SampleDelta %d in STTS, at %d st:%d\n",
                   sample_duration, i, c->fc->nb_streams-1);
            sample_duration = 1;
        }
        if (sample_count < 0) {
            av_log(c->fc, AV_LOG_ERROR, "Invalid sample_count=%d\n", sample_count);
            return AVERROR_INVALIDDATA;
        }
        sc->stts_data[i].count= sample_count;
        sc->stts_data[i].duration= sample_duration;

        av_dlog(c->fc, "sample_count=%d, sample_duration=%d\n",
                sample_count, sample_duration);

        if (   i+1 == entries
            && i
            && sample_count == 1
            && total_sample_count > 100
            && sample_duration/10 > duration / total_sample_count)
            sample_duration = duration / total_sample_count;
        duration+=(int64_t)sample_duration*sample_count;
        total_sample_count+=sample_count;
    }

    sc->stts_count = i;

    sc->duration_for_fps  += duration;
    sc->nb_frames_for_fps += total_sample_count;

    if (pb->eof_reached)
        return AVERROR_EOF;

    st->nb_frames= total_sample_count;
    if (duration)
        st->duration= duration;
    sc->track_end = duration;
    return 0;
}

static void mov_update_dts_shift(MOVStreamContext *sc, int duration)
{
    if (duration < 0) {
        sc->dts_shift = FFMAX(sc->dts_shift, -duration);
    }
}

static int mov_read_ctts(MOVContext *c, AVIOContext *pb, MOVAtom atom)
{
    AVStream *st;
    MOVStreamContext *sc;
    unsigned int i, entries;

    if (c->fc->nb_streams < 1)
        return 0;
    st = c->fc->streams[c->fc->nb_streams-1];
    sc = st->priv_data;

    avio_r8(pb); /* version */
    avio_rb24(pb); /* flags */
    entries = avio_rb32(pb);

    av_dlog(c->fc, "track[%i].ctts.entries = %i\n", c->fc->nb_streams-1, entries);

    if (!entries)
        return 0;
    if (entries >= UINT_MAX / sizeof(*sc->ctts_data))
        return AVERROR_INVALIDDATA;
    sc->ctts_data = av_malloc(entries * sizeof(*sc->ctts_data));
    if (!sc->ctts_data)
        return AVERROR(ENOMEM);

    for (i = 0; i < entries && !pb->eof_reached; i++) {
        int count    =avio_rb32(pb);
        int duration =avio_rb32(pb);

        sc->ctts_data[i].count   = count;
        sc->ctts_data[i].duration= duration;

        av_dlog(c->fc, "count=%d, duration=%d\n",
                count, duration);

        if (FFABS(duration) > (1<<28) && i+2<entries) {
            av_log(c->fc, AV_LOG_WARNING, "CTTS invalid\n");
            av_freep(&sc->ctts_data);
            sc->ctts_count = 0;
            return 0;
        }

        if (i+2<entries)
            mov_update_dts_shift(sc, duration);
    }

    sc->ctts_count = i;

    if (pb->eof_reached)
        return AVERROR_EOF;

    av_dlog(c->fc, "dts shift %d\n", sc->dts_shift);

    return 0;
}

static int mov_read_sbgp(MOVContext *c, AVIOContext *pb, MOVAtom atom)
{
    AVStream *st;
    MOVStreamContext *sc;
    unsigned int i, entries;
    uint8_t version;
    uint32_t grouping_type;

    if (c->fc->nb_streams < 1)
        return 0;
    st = c->fc->streams[c->fc->nb_streams-1];
    sc = st->priv_data;

    version = avio_r8(pb); /* version */
    avio_rb24(pb); /* flags */
    grouping_type = avio_rl32(pb);
    if (grouping_type != MKTAG( 'r','a','p',' '))
        return 0; /* only support 'rap ' grouping */
    if (version == 1)
        avio_rb32(pb); /* grouping_type_parameter */

    entries = avio_rb32(pb);
    if (!entries)
        return 0;
    if (sc->rap_group)
        av_log(c->fc, AV_LOG_WARNING, "Duplicated SBGP atom\n");
    av_free(sc->rap_group);
    sc->rap_group_count = 0;
    sc->rap_group = av_malloc_array(entries, sizeof(*sc->rap_group));
    if (!sc->rap_group)
        return AVERROR(ENOMEM);

    for (i = 0; i < entries && !pb->eof_reached; i++) {
        sc->rap_group[i].count = avio_rb32(pb); /* sample_count */
        sc->rap_group[i].index = avio_rb32(pb); /* group_description_index */
    }

    sc->rap_group_count = i;

    return pb->eof_reached ? AVERROR_EOF : 0;
}

static void mov_build_index(MOVContext *mov, AVStream *st)
{
    MOVStreamContext *sc = st->priv_data;
    int64_t current_offset;
    int64_t current_dts = 0;
    unsigned int stts_index = 0;
    unsigned int stsc_index = 0;
    unsigned int stss_index = 0;
    unsigned int stps_index = 0;
    unsigned int i, j;
    uint64_t stream_size = 0;

    /* adjust first dts according to edit list */
    if ((sc->empty_duration || sc->start_time) && mov->time_scale > 0) {
        if (sc->empty_duration)
            sc->empty_duration = av_rescale(sc->empty_duration, sc->time_scale, mov->time_scale);
        sc->time_offset = sc->start_time - sc->empty_duration;
        current_dts = -sc->time_offset;
        if (sc->ctts_count>0 && sc->stts_count>0 &&
            sc->ctts_data[0].duration / FFMAX(sc->stts_data[0].duration, 1) > 16) {
            /* more than 16 frames delay, dts are likely wrong
               this happens with files created by iMovie */
            sc->wrong_dts = 1;
            st->codec->has_b_frames = 1;
        }
    }

    /* only use old uncompressed audio chunk demuxing when stts specifies it */
    if (!(st->codec->codec_type == AVMEDIA_TYPE_AUDIO &&
          sc->stts_count == 1 && sc->stts_data[0].duration == 1)) {
        unsigned int current_sample = 0;
        unsigned int stts_sample = 0;
        unsigned int sample_size;
        unsigned int distance = 0;
        unsigned int rap_group_index = 0;
        unsigned int rap_group_sample = 0;
        int rap_group_present = sc->rap_group_count && sc->rap_group;
        int key_off = (sc->keyframe_count && sc->keyframes[0] > 0) || (sc->stps_count && sc->stps_data[0] > 0);

        current_dts -= sc->dts_shift;

        if (!sc->sample_count || st->nb_index_entries)
            return;
        if (sc->sample_count >= UINT_MAX / sizeof(*st->index_entries) - st->nb_index_entries)
            return;
        if (av_reallocp_array(&st->index_entries,
                              st->nb_index_entries + sc->sample_count,
                              sizeof(*st->index_entries)) < 0) {
            st->nb_index_entries = 0;
            return;
        }
        st->index_entries_allocated_size = (st->nb_index_entries + sc->sample_count) * sizeof(*st->index_entries);

        for (i = 0; i < sc->chunk_count; i++) {
            int64_t next_offset = i+1 < sc->chunk_count ? sc->chunk_offsets[i+1] : INT64_MAX;
            current_offset = sc->chunk_offsets[i];
            while (stsc_index + 1 < sc->stsc_count &&
                i + 1 == sc->stsc_data[stsc_index + 1].first)
                stsc_index++;

            if (next_offset > current_offset && sc->sample_size>0 && sc->sample_size < sc->stsz_sample_size &&
                sc->stsc_data[stsc_index].count * (int64_t)sc->stsz_sample_size > next_offset - current_offset) {
                av_log(mov->fc, AV_LOG_WARNING, "STSZ sample size %d invalid (too large), ignoring\n", sc->stsz_sample_size);
                sc->stsz_sample_size = sc->sample_size;
            }
            if (sc->stsz_sample_size>0 && sc->stsz_sample_size < sc->sample_size) {
                av_log(mov->fc, AV_LOG_WARNING, "STSZ sample size %d invalid (too small), ignoring\n", sc->stsz_sample_size);
                sc->stsz_sample_size = sc->sample_size;
            }

            for (j = 0; j < sc->stsc_data[stsc_index].count; j++) {
                int keyframe = 0;
                if (current_sample >= sc->sample_count) {
                    av_log(mov->fc, AV_LOG_ERROR, "wrong sample count\n");
                    return;
                }

                if (!sc->keyframe_absent && (!sc->keyframe_count || current_sample+key_off == sc->keyframes[stss_index])) {
                    keyframe = 1;
                    if (stss_index + 1 < sc->keyframe_count)
                        stss_index++;
                } else if (sc->stps_count && current_sample+key_off == sc->stps_data[stps_index]) {
                    keyframe = 1;
                    if (stps_index + 1 < sc->stps_count)
                        stps_index++;
                }
                if (rap_group_present && rap_group_index < sc->rap_group_count) {
                    if (sc->rap_group[rap_group_index].index > 0)
                        keyframe = 1;
                    if (++rap_group_sample == sc->rap_group[rap_group_index].count) {
                        rap_group_sample = 0;
                        rap_group_index++;
                    }
                }
                if (sc->keyframe_absent
                    && !sc->stps_count
                    && !rap_group_present
                    && (st->codec->codec_type == AVMEDIA_TYPE_AUDIO || (i==0 && j==0)))
                     keyframe = 1;
                if (keyframe)
                    distance = 0;
                sample_size = sc->stsz_sample_size > 0 ? sc->stsz_sample_size : sc->sample_sizes[current_sample];
                if (sc->pseudo_stream_id == -1 ||
                   sc->stsc_data[stsc_index].id - 1 == sc->pseudo_stream_id) {
                    AVIndexEntry *e = &st->index_entries[st->nb_index_entries++];
                    e->pos = current_offset;
                    e->timestamp = current_dts;
                    e->size = sample_size;
                    e->min_distance = distance;
                    e->flags = keyframe ? AVINDEX_KEYFRAME : 0;
                    av_dlog(mov->fc, "AVIndex stream %d, sample %d, offset %"PRIx64", dts %"PRId64", "
                            "size %d, distance %d, keyframe %d\n", st->index, current_sample,
                            current_offset, current_dts, sample_size, distance, keyframe);
                    if (st->codec->codec_type == AVMEDIA_TYPE_VIDEO && st->nb_index_entries < 100)
                        ff_rfps_add_frame(mov->fc, st, current_dts);
                }

                current_offset += sample_size;
                stream_size += sample_size;
                current_dts += sc->stts_data[stts_index].duration;
                distance++;
                stts_sample++;
                current_sample++;
                if (stts_index + 1 < sc->stts_count && stts_sample == sc->stts_data[stts_index].count) {
                    stts_sample = 0;
                    stts_index++;
                }
            }
        }
        if (st->duration > 0)
            st->codec->bit_rate = stream_size*8*sc->time_scale/st->duration;
    } else {
        unsigned chunk_samples, total = 0;

        // compute total chunk count
        for (i = 0; i < sc->stsc_count; i++) {
            unsigned count, chunk_count;

            chunk_samples = sc->stsc_data[i].count;
            if (i != sc->stsc_count - 1 &&
                sc->samples_per_frame && chunk_samples % sc->samples_per_frame) {
                av_log(mov->fc, AV_LOG_ERROR, "error unaligned chunk\n");
                return;
            }

            if (sc->samples_per_frame >= 160) { // gsm
                count = chunk_samples / sc->samples_per_frame;
            } else if (sc->samples_per_frame > 1) {
                unsigned samples = (1024/sc->samples_per_frame)*sc->samples_per_frame;
                count = (chunk_samples+samples-1) / samples;
            } else {
                count = (chunk_samples+1023) / 1024;
            }

            if (i < sc->stsc_count - 1)
                chunk_count = sc->stsc_data[i+1].first - sc->stsc_data[i].first;
            else
                chunk_count = sc->chunk_count - (sc->stsc_data[i].first - 1);
            total += chunk_count * count;
        }

        av_dlog(mov->fc, "chunk count %d\n", total);
        if (total >= UINT_MAX / sizeof(*st->index_entries) - st->nb_index_entries)
            return;
        if (av_reallocp_array(&st->index_entries,
                              st->nb_index_entries + total,
                              sizeof(*st->index_entries)) < 0) {
            st->nb_index_entries = 0;
            return;
        }
        st->index_entries_allocated_size = (st->nb_index_entries + total) * sizeof(*st->index_entries);

        // populate index
        for (i = 0; i < sc->chunk_count; i++) {
            current_offset = sc->chunk_offsets[i];
            if (stsc_index + 1 < sc->stsc_count &&
                i + 1 == sc->stsc_data[stsc_index + 1].first)
                stsc_index++;
            chunk_samples = sc->stsc_data[stsc_index].count;

            while (chunk_samples > 0) {
                AVIndexEntry *e;
                unsigned size, samples;

                if (sc->samples_per_frame >= 160) { // gsm
                    samples = sc->samples_per_frame;
                    size = sc->bytes_per_frame;
                } else {
                    if (sc->samples_per_frame > 1) {
                        samples = FFMIN((1024 / sc->samples_per_frame)*
                                        sc->samples_per_frame, chunk_samples);
                        size = (samples / sc->samples_per_frame) * sc->bytes_per_frame;
                    } else {
                        samples = FFMIN(1024, chunk_samples);
                        size = samples * sc->sample_size;
                    }
                }

                if (st->nb_index_entries >= total) {
                    av_log(mov->fc, AV_LOG_ERROR, "wrong chunk count %d\n", total);
                    return;
                }
                e = &st->index_entries[st->nb_index_entries++];
                e->pos = current_offset;
                e->timestamp = current_dts;
                e->size = size;
                e->min_distance = 0;
                e->flags = AVINDEX_KEYFRAME;
                av_dlog(mov->fc, "AVIndex stream %d, chunk %d, offset %"PRIx64", dts %"PRId64", "
                        "size %d, duration %d\n", st->index, i, current_offset, current_dts,
                        size, samples);

                current_offset += size;
                current_dts += samples;
                chunk_samples -= samples;
            }
        }
    }
}

static int mov_open_dref(AVIOContext **pb, const char *src, MOVDref *ref,
                         AVIOInterruptCB *int_cb, int use_absolute_path, AVFormatContext *fc)
{
    /* try relative path, we do not try the absolute because it can leak information about our
       system to an attacker */
    if (ref->nlvl_to > 0 && ref->nlvl_from > 0) {
        char filename[1024];
        const char *src_path;
        int i, l;

        /* find a source dir */
        src_path = strrchr(src, '/');
        if (src_path)
            src_path++;
        else
            src_path = src;

        /* find a next level down to target */
        for (i = 0, l = strlen(ref->path) - 1; l >= 0; l--)
            if (ref->path[l] == '/') {
                if (i == ref->nlvl_to - 1)
                    break;
                else
                    i++;
            }

        /* compose filename if next level down to target was found */
        if (i == ref->nlvl_to - 1 && src_path - src  < sizeof(filename)) {
            memcpy(filename, src, src_path - src);
            filename[src_path - src] = 0;

            for (i = 1; i < ref->nlvl_from; i++)
                av_strlcat(filename, "../", 1024);

            av_strlcat(filename, ref->path + l + 1, 1024);

            if (!avio_open2(pb, filename, AVIO_FLAG_READ, int_cb, NULL))
                return 0;
        }
    } else if (use_absolute_path) {
        av_log(fc, AV_LOG_WARNING, "Using absolute path on user request, "
               "this is a possible security issue\n");
        if (!avio_open2(pb, ref->path, AVIO_FLAG_READ, int_cb, NULL))
            return 0;
    }

    return AVERROR(ENOENT);
}

static void fix_timescale(MOVContext *c, MOVStreamContext *sc)
{
    if (sc->time_scale <= 0) {
        av_log(c->fc, AV_LOG_WARNING, "stream %d, timescale not set\n", sc->ffindex);
        sc->time_scale = c->time_scale;
        if (sc->time_scale <= 0)
            sc->time_scale = 1;
    }
}

static int mov_read_trak(MOVContext *c, AVIOContext *pb, MOVAtom atom)
{
    AVStream *st;
    MOVStreamContext *sc;
    int ret;

    st = avformat_new_stream(c->fc, NULL);
    if (!st) return AVERROR(ENOMEM);
    st->id = c->fc->nb_streams;
    sc = av_mallocz(sizeof(MOVStreamContext));
    if (!sc) return AVERROR(ENOMEM);

    st->priv_data = sc;
    st->codec->codec_type = AVMEDIA_TYPE_DATA;
    sc->ffindex = st->index;

    if ((ret = mov_read_default(c, pb, atom)) < 0)
        return ret;

    /* sanity checks */
    if (sc->chunk_count && (!sc->stts_count || !sc->stsc_count ||
                            (!sc->sample_size && !sc->sample_count))) {
        av_log(c->fc, AV_LOG_ERROR, "stream %d, missing mandatory atoms, broken header\n",
               st->index);
        return 0;
    }

    fix_timescale(c, sc);

    avpriv_set_pts_info(st, 64, 1, sc->time_scale);

    mov_build_index(c, st);

    if (sc->dref_id-1 < sc->drefs_count && sc->drefs[sc->dref_id-1].path) {
        MOVDref *dref = &sc->drefs[sc->dref_id - 1];
        if (mov_open_dref(&sc->pb, c->fc->filename, dref, &c->fc->interrupt_callback,
            c->use_absolute_path, c->fc) < 0)
            av_log(c->fc, AV_LOG_ERROR,
                   "stream %d, error opening alias: path='%s', dir='%s', "
                   "filename='%s', volume='%s', nlvl_from=%d, nlvl_to=%d\n",
                   st->index, dref->path, dref->dir, dref->filename,
                   dref->volume, dref->nlvl_from, dref->nlvl_to);
    } else {
        sc->pb = c->fc->pb;
        sc->pb_is_copied = 1;
    }

    if (st->codec->codec_type == AVMEDIA_TYPE_VIDEO) {
        if (!st->sample_aspect_ratio.num &&
            (st->codec->width != sc->width || st->codec->height != sc->height)) {
            st->sample_aspect_ratio = av_d2q(((double)st->codec->height * sc->width) /
                                             ((double)st->codec->width * sc->height), INT_MAX);
        }

#if FF_API_R_FRAME_RATE
        if (sc->stts_count == 1 || (sc->stts_count == 2 && sc->stts_data[1].count == 1))
            av_reduce(&st->r_frame_rate.num, &st->r_frame_rate.den,
                      sc->time_scale, sc->stts_data[0].duration, INT_MAX);
#endif
    }

    // done for ai5q, ai52, ai55, ai1q, ai12 and ai15.
    if (!st->codec->extradata_size && st->codec->codec_id == AV_CODEC_ID_H264 &&
        TAG_IS_AVCI(st->codec->codec_tag)) {
        ret = ff_generate_avci_extradata(st);
        if (ret < 0)
            return ret;
    }

    switch (st->codec->codec_id) {
#if CONFIG_H261_DECODER
    case AV_CODEC_ID_H261:
#endif
#if CONFIG_H263_DECODER
    case AV_CODEC_ID_H263:
#endif
#if CONFIG_MPEG4_DECODER
    case AV_CODEC_ID_MPEG4:
#endif
        st->codec->width = 0; /* let decoder init width/height */
        st->codec->height= 0;
        break;
    }

    /* Do not need those anymore. */
    av_freep(&sc->chunk_offsets);
    av_freep(&sc->stsc_data);
    av_freep(&sc->sample_sizes);
    av_freep(&sc->keyframes);
    av_freep(&sc->stts_data);
    av_freep(&sc->stps_data);
    av_freep(&sc->rap_group);

    return 0;
}

static int mov_read_ilst(MOVContext *c, AVIOContext *pb, MOVAtom atom)
{
    int ret;
    c->itunes_metadata = 1;
    ret = mov_read_default(c, pb, atom);
    c->itunes_metadata = 0;
    return ret;
}

static int mov_read_custom_2plus(MOVContext *c, AVIOContext *pb, int size)
{
    int64_t end = avio_tell(pb) + size;
    uint8_t *key = NULL, *val = NULL;
    int i;
    AVStream *st;
    MOVStreamContext *sc;

    if (c->fc->nb_streams < 1)
        return 0;
    st = c->fc->streams[c->fc->nb_streams-1];
    sc = st->priv_data;

    for (i = 0; i < 2; i++) {
        uint8_t **p;
        uint32_t len, tag;

        if (end - avio_tell(pb) <= 12)
            break;

        len = avio_rb32(pb);
        tag = avio_rl32(pb);
        avio_skip(pb, 4); // flags

        if (len < 12 || len - 12 > end - avio_tell(pb))
            break;
        len -= 12;

        if (tag == MKTAG('n', 'a', 'm', 'e'))
            p = &key;
        else if (tag == MKTAG('d', 'a', 't', 'a') && len > 4) {
            avio_skip(pb, 4);
            len -= 4;
            p = &val;
        } else
            break;

        *p = av_malloc(len + 1);
        if (!*p)
            break;
        avio_read(pb, *p, len);
        (*p)[len] = 0;
    }

    if (key && val) {
        if (strcmp(key, "iTunSMPB") == 0) {
            int priming, remainder, samples;
            if(sscanf(val, "%*X %X %X %X", &priming, &remainder, &samples) == 3){
                if(priming>0 && priming<16384)
                    sc->start_pad = priming;
            }
        }
        if (strcmp(key, "cdec") != 0) {
            av_dict_set(&c->fc->metadata, key, val,
                        AV_DICT_DONT_STRDUP_KEY | AV_DICT_DONT_STRDUP_VAL);
            key = val = NULL;
        }
    }

    avio_seek(pb, end, SEEK_SET);
    av_freep(&key);
    av_freep(&val);
    return 0;
}

static int mov_read_custom(MOVContext *c, AVIOContext *pb, MOVAtom atom)
{
    int64_t end = avio_tell(pb) + atom.size;
    uint32_t tag, len;

    if (atom.size < 8)
        goto fail;

    len = avio_rb32(pb);
    tag = avio_rl32(pb);

    if (len > atom.size)
        goto fail;

    if (tag == MKTAG('m', 'e', 'a', 'n') && len > 12) {
        uint8_t domain[128];
        int domain_len;

        avio_skip(pb, 4); // flags
        len -= 12;

        domain_len = avio_get_str(pb, len, domain, sizeof(domain));
        avio_skip(pb, len - domain_len);
        return mov_read_custom_2plus(c, pb, end - avio_tell(pb));
    }

fail:
    av_log(c->fc, AV_LOG_VERBOSE,
           "Unhandled or malformed custom metadata of size %"PRId64"\n", atom.size);
    return 0;
}

static int mov_read_meta(MOVContext *c, AVIOContext *pb, MOVAtom atom)
{
    while (atom.size > 8) {
        uint32_t tag = avio_rl32(pb);
        atom.size -= 4;
        if (tag == MKTAG('h','d','l','r')) {
            avio_seek(pb, -8, SEEK_CUR);
            atom.size += 8;
            return mov_read_default(c, pb, atom);
        }
    }
    return 0;
}

static int mov_read_tkhd(MOVContext *c, AVIOContext *pb, MOVAtom atom)
{
    int i;
    int width;
    int height;
    int64_t disp_transform[2];
    int display_matrix[3][3];
    AVStream *st;
    MOVStreamContext *sc;
    int version;
    int flags;

    if (c->fc->nb_streams < 1)
        return 0;
    st = c->fc->streams[c->fc->nb_streams-1];
    sc = st->priv_data;

    version = avio_r8(pb);
    flags = avio_rb24(pb);
    st->disposition |= (flags & MOV_TKHD_FLAG_ENABLED) ? AV_DISPOSITION_DEFAULT : 0;

    if (version == 1) {
        avio_rb64(pb);
        avio_rb64(pb);
    } else {
        avio_rb32(pb); /* creation time */
        avio_rb32(pb); /* modification time */
    }
    st->id = (int)avio_rb32(pb); /* track id (NOT 0 !)*/
    avio_rb32(pb); /* reserved */

    /* highlevel (considering edits) duration in movie timebase */
    (version == 1) ? avio_rb64(pb) : avio_rb32(pb);
    avio_rb32(pb); /* reserved */
    avio_rb32(pb); /* reserved */

    avio_rb16(pb); /* layer */
    avio_rb16(pb); /* alternate group */
    avio_rb16(pb); /* volume */
    avio_rb16(pb); /* reserved */

    //read in the display matrix (outlined in ISO 14496-12, Section 6.2.2)
    // they're kept in fixed point format through all calculations
    // save u,v,z to store the whole matrix in the AV_PKT_DATA_DISPLAYMATRIX
    // side data, but the scale factor is not needed to calculate aspect ratio
    for (i = 0; i < 3; i++) {
        display_matrix[i][0] = avio_rb32(pb);   // 16.16 fixed point
        display_matrix[i][1] = avio_rb32(pb);   // 16.16 fixed point
        display_matrix[i][2] = avio_rb32(pb);   //  2.30 fixed point
    }

    width = avio_rb32(pb);       // 16.16 fixed point track width
    height = avio_rb32(pb);      // 16.16 fixed point track height
    sc->width = width >> 16;
    sc->height = height >> 16;

    // save the matrix and add rotate metadata when it is not the default
    // identity
    if (display_matrix[0][0] != (1 << 16) ||
        display_matrix[1][1] != (1 << 16) ||
        display_matrix[2][2] != (1 << 30) ||
        display_matrix[0][1] || display_matrix[0][2] ||
        display_matrix[1][0] || display_matrix[1][2] ||
        display_matrix[2][0] || display_matrix[2][1]) {
        int i, j;
        double rotate;

        av_freep(&sc->display_matrix);
        sc->display_matrix = av_malloc(sizeof(int32_t) * 9);
        if (!sc->display_matrix)
            return AVERROR(ENOMEM);

        for (i = 0; i < 3; i++)
            for (j = 0; j < 3; j++)
                sc->display_matrix[i * 3 + j] = display_matrix[j][i];

        rotate = av_display_rotation_get(sc->display_matrix);
        if (!isnan(rotate)) {
            char rotate_buf[64];
            rotate = -rotate;
            if (rotate < 0) // for backward compatibility
                rotate += 360;
            snprintf(rotate_buf, sizeof(rotate_buf), "%g", rotate);
            av_dict_set(&st->metadata, "rotate", rotate_buf, 0);
        }
    }

    // transform the display width/height according to the matrix
    // skip this if the display matrix is the default identity matrix
    // or if it is rotating the picture, ex iPhone 3GS
    // to keep the same scale, use [width height 1<<16]
    if (width && height &&
        ((display_matrix[0][0] != 65536  ||
          display_matrix[1][1] != 65536) &&
         !display_matrix[0][1] &&
         !display_matrix[1][0] &&
         !display_matrix[2][0] && !display_matrix[2][1])) {
        for (i = 0; i < 2; i++)
            disp_transform[i] =
                (int64_t)  width  * display_matrix[0][i] +
                (int64_t)  height * display_matrix[1][i] +
                ((int64_t) display_matrix[2][i] << 16);

        //sample aspect ratio is new width/height divided by old width/height
        st->sample_aspect_ratio = av_d2q(
            ((double) disp_transform[0] * height) /
            ((double) disp_transform[1] * width), INT_MAX);
    }
    return 0;
}

static int mov_read_tfhd(MOVContext *c, AVIOContext *pb, MOVAtom atom)
{
    MOVFragment *frag = &c->fragment;
    MOVTrackExt *trex = NULL;
    MOVFragmentIndex* index = NULL;
    int flags, track_id, i;

    avio_r8(pb); /* version */
    flags = avio_rb24(pb);

    track_id = avio_rb32(pb);
    if (!track_id)
        return AVERROR_INVALIDDATA;
    frag->track_id = track_id;
    for (i = 0; i < c->trex_count; i++)
        if (c->trex_data[i].track_id == frag->track_id) {
            trex = &c->trex_data[i];
            break;
        }
    if (!trex) {
        av_log(c->fc, AV_LOG_ERROR, "could not find corresponding trex\n");
        return AVERROR_INVALIDDATA;
    }
    for (i = 0; i < c->fragment_index_count; i++) {
        MOVFragmentIndex* candidate = c->fragment_index_data[i];
        if (candidate->track_id == frag->track_id) {
            av_log(c->fc, AV_LOG_DEBUG,
                   "found fragment index for track %u\n", frag->track_id);
            index = candidate;
            break;
        }
    }

    frag->base_data_offset = flags & MOV_TFHD_BASE_DATA_OFFSET ?
                             avio_rb64(pb) : flags & MOV_TFHD_DEFAULT_BASE_IS_MOOF ?
                             frag->moof_offset : frag->implicit_offset;
    frag->stsd_id  = flags & MOV_TFHD_STSD_ID ? avio_rb32(pb) : trex->stsd_id;

    frag->duration = flags & MOV_TFHD_DEFAULT_DURATION ?
                     avio_rb32(pb) : trex->duration;
    frag->size     = flags & MOV_TFHD_DEFAULT_SIZE ?
                     avio_rb32(pb) : trex->size;
    frag->flags    = flags & MOV_TFHD_DEFAULT_FLAGS ?
                     avio_rb32(pb) : trex->flags;
    frag->time     = AV_NOPTS_VALUE;
    if (index) {
        int i, found = 0;
        for (i = index->current_item; i < index->item_count; i++) {
            if (frag->implicit_offset == index->items[i].moof_offset) {
                av_log(c->fc, AV_LOG_DEBUG, "found fragment index entry "
                        "for track %u and moof_offset %"PRId64"\n",
                        frag->track_id, index->items[i].moof_offset);
                frag->time = index->items[i].time;
                index->current_item = i + 1;
                found = 1;
            }
        }
        if (!found) {
            av_log(c->fc, AV_LOG_WARNING, "track %u has a fragment index "
                   "but it doesn't have an (in-order) entry for moof_offset "
                   "%"PRId64"\n", frag->track_id, frag->implicit_offset);
        }
    }
    av_dlog(c->fc, "frag flags 0x%x\n", frag->flags);
    return 0;
}

static int mov_read_chap(MOVContext *c, AVIOContext *pb, MOVAtom atom)
{
    c->chapter_track = avio_rb32(pb);
    return 0;
}

static int mov_read_trex(MOVContext *c, AVIOContext *pb, MOVAtom atom)
{
    MOVTrackExt *trex;
    int err;

    if ((uint64_t)c->trex_count+1 >= UINT_MAX / sizeof(*c->trex_data))
        return AVERROR_INVALIDDATA;
    if ((err = av_reallocp_array(&c->trex_data, c->trex_count + 1,
                                 sizeof(*c->trex_data))) < 0) {
        c->trex_count = 0;
        return err;
    }

    c->fc->duration = AV_NOPTS_VALUE; // the duration from mvhd is not representing the whole file when fragments are used.

    trex = &c->trex_data[c->trex_count++];
    avio_r8(pb); /* version */
    avio_rb24(pb); /* flags */
    trex->track_id = avio_rb32(pb);
    trex->stsd_id  = avio_rb32(pb);
    trex->duration = avio_rb32(pb);
    trex->size     = avio_rb32(pb);
    trex->flags    = avio_rb32(pb);
    return 0;
}

static int mov_read_tfdt(MOVContext *c, AVIOContext *pb, MOVAtom atom)
{
    MOVFragment *frag = &c->fragment;
    AVStream *st = NULL;
    MOVStreamContext *sc;
    int version, i;

    for (i = 0; i < c->fc->nb_streams; i++) {
        if (c->fc->streams[i]->id == frag->track_id) {
            st = c->fc->streams[i];
            break;
        }
    }
    if (!st) {
        av_log(c->fc, AV_LOG_ERROR, "could not find corresponding track id %d\n", frag->track_id);
        return AVERROR_INVALIDDATA;
    }
    sc = st->priv_data;
    if (sc->pseudo_stream_id + 1 != frag->stsd_id)
        return 0;
    version = avio_r8(pb);
    avio_rb24(pb); /* flags */
    if (version) {
        sc->track_end = avio_rb64(pb);
    } else {
        sc->track_end = avio_rb32(pb);
    }
    return 0;
}

static int mov_read_trun(MOVContext *c, AVIOContext *pb, MOVAtom atom)
{
    MOVFragment *frag = &c->fragment;
    AVStream *st = NULL;
    MOVStreamContext *sc;
    MOVStts *ctts_data;
    uint64_t offset;
    int64_t dts;
    int data_offset = 0;
    unsigned entries, first_sample_flags = frag->flags;
    int flags, distance, i, found_keyframe = 0, err;

    for (i = 0; i < c->fc->nb_streams; i++) {
        if (c->fc->streams[i]->id == frag->track_id) {
            st = c->fc->streams[i];
            break;
        }
    }
    if (!st) {
        av_log(c->fc, AV_LOG_ERROR, "could not find corresponding track id %d\n", frag->track_id);
        return AVERROR_INVALIDDATA;
    }
    sc = st->priv_data;
    if (sc->pseudo_stream_id+1 != frag->stsd_id && sc->pseudo_stream_id != -1)
        return 0;
    avio_r8(pb); /* version */
    flags = avio_rb24(pb);
    entries = avio_rb32(pb);
    av_dlog(c->fc, "flags 0x%x entries %d\n", flags, entries);

    /* Always assume the presence of composition time offsets.
     * Without this assumption, for instance, we cannot deal with a track in fragmented movies that meet the following.
     *  1) in the initial movie, there are no samples.
     *  2) in the first movie fragment, there is only one sample without composition time offset.
     *  3) in the subsequent movie fragments, there are samples with composition time offset. */
    if (!sc->ctts_count && sc->sample_count)
    {
        /* Complement ctts table if moov atom doesn't have ctts atom. */
        ctts_data = av_realloc(NULL, sizeof(*sc->ctts_data));
        if (!ctts_data)
            return AVERROR(ENOMEM);
        sc->ctts_data = ctts_data;
        sc->ctts_data[sc->ctts_count].count = sc->sample_count;
        sc->ctts_data[sc->ctts_count].duration = 0;
        sc->ctts_count++;
    }
    if ((uint64_t)entries+sc->ctts_count >= UINT_MAX/sizeof(*sc->ctts_data))
        return AVERROR_INVALIDDATA;
    if ((err = av_reallocp_array(&sc->ctts_data, entries + sc->ctts_count,
                                 sizeof(*sc->ctts_data))) < 0) {
        sc->ctts_count = 0;
        return err;
    }
    if (flags & MOV_TRUN_DATA_OFFSET)        data_offset        = avio_rb32(pb);
    if (flags & MOV_TRUN_FIRST_SAMPLE_FLAGS) first_sample_flags = avio_rb32(pb);
    dts    = sc->track_end - sc->time_offset;
    offset = frag->base_data_offset + data_offset;
    distance = 0;
    av_dlog(c->fc, "first sample flags 0x%x\n", first_sample_flags);
    for (i = 0; i < entries && !pb->eof_reached; i++) {
        unsigned sample_size = frag->size;
        int sample_flags = i ? frag->flags : first_sample_flags;
        unsigned sample_duration = frag->duration;
        int keyframe = 0;

        if (flags & MOV_TRUN_SAMPLE_DURATION) sample_duration = avio_rb32(pb);
        if (flags & MOV_TRUN_SAMPLE_SIZE)     sample_size     = avio_rb32(pb);
        if (flags & MOV_TRUN_SAMPLE_FLAGS)    sample_flags    = avio_rb32(pb);
        sc->ctts_data[sc->ctts_count].count = 1;
        sc->ctts_data[sc->ctts_count].duration = (flags & MOV_TRUN_SAMPLE_CTS) ?
                                                  avio_rb32(pb) : 0;
        mov_update_dts_shift(sc, sc->ctts_data[sc->ctts_count].duration);
        if (frag->time != AV_NOPTS_VALUE) {
            if (c->use_mfra_for == FF_MOV_FLAG_MFRA_PTS) {
                int64_t pts = frag->time;
                av_log(c->fc, AV_LOG_DEBUG, "found frag time %"PRId64
                        " sc->dts_shift %d ctts.duration %d"
                        " sc->time_offset %"PRId64" flags & MOV_TRUN_SAMPLE_CTS %d\n", pts,
                        sc->dts_shift, sc->ctts_data[sc->ctts_count].duration,
                        sc->time_offset, flags & MOV_TRUN_SAMPLE_CTS);
                dts = pts - sc->dts_shift;
                if (flags & MOV_TRUN_SAMPLE_CTS) {
                    dts -= sc->ctts_data[sc->ctts_count].duration;
                } else {
                    dts -= sc->time_offset;
                }
                av_log(c->fc, AV_LOG_DEBUG, "calculated into dts %"PRId64"\n", dts);
            } else {
                dts = frag->time;
                av_log(c->fc, AV_LOG_DEBUG, "found frag time %"PRId64
                        ", using it for dts\n", dts);
            }
            frag->time = AV_NOPTS_VALUE;
        }
        sc->ctts_count++;
        if (st->codec->codec_type == AVMEDIA_TYPE_AUDIO)
            keyframe = 1;
        else if (!found_keyframe)
            keyframe = found_keyframe =
                !(sample_flags & (MOV_FRAG_SAMPLE_FLAG_IS_NON_SYNC |
                                  MOV_FRAG_SAMPLE_FLAG_DEPENDS_YES));
        if (keyframe)
            distance = 0;
        av_add_index_entry(st, offset, dts, sample_size, distance,
                           keyframe ? AVINDEX_KEYFRAME : 0);
        av_dlog(c->fc, "AVIndex stream %d, sample %d, offset %"PRIx64", dts %"PRId64", "
                "size %d, distance %d, keyframe %d\n", st->index, sc->sample_count+i,
                offset, dts, sample_size, distance, keyframe);
        distance++;
        dts += sample_duration;
        offset += sample_size;
        sc->data_size += sample_size;
        sc->duration_for_fps += sample_duration;
        sc->nb_frames_for_fps ++;
    }

    if (pb->eof_reached)
        return AVERROR_EOF;

    frag->implicit_offset = offset;
    st->duration = sc->track_end = dts + sc->time_offset;
    return 0;
}

/* this atom should be null (from specs), but some buggy files put the 'moov' atom inside it... */
/* like the files created with Adobe Premiere 5.0, for samples see */
/* http://graphics.tudelft.nl/~wouter/publications/soundtests/ */
static int mov_read_wide(MOVContext *c, AVIOContext *pb, MOVAtom atom)
{
    int err;

    if (atom.size < 8)
        return 0; /* continue */
    if (avio_rb32(pb) != 0) { /* 0 sized mdat atom... use the 'wide' atom size */
        avio_skip(pb, atom.size - 4);
        return 0;
    }
    atom.type = avio_rl32(pb);
    atom.size -= 8;
    if (atom.type != MKTAG('m','d','a','t')) {
        avio_skip(pb, atom.size);
        return 0;
    }
    err = mov_read_mdat(c, pb, atom);
    return err;
}

static int mov_read_cmov(MOVContext *c, AVIOContext *pb, MOVAtom atom)
{
#if CONFIG_ZLIB
    AVIOContext ctx;
    uint8_t *cmov_data;
    uint8_t *moov_data; /* uncompressed data */
    long cmov_len, moov_len;
    int ret = -1;

    avio_rb32(pb); /* dcom atom */
    if (avio_rl32(pb) != MKTAG('d','c','o','m'))
        return AVERROR_INVALIDDATA;
    if (avio_rl32(pb) != MKTAG('z','l','i','b')) {
        av_log(c->fc, AV_LOG_ERROR, "unknown compression for cmov atom !\n");
        return AVERROR_INVALIDDATA;
    }
    avio_rb32(pb); /* cmvd atom */
    if (avio_rl32(pb) != MKTAG('c','m','v','d'))
        return AVERROR_INVALIDDATA;
    moov_len = avio_rb32(pb); /* uncompressed size */
    cmov_len = atom.size - 6 * 4;

    cmov_data = av_malloc(cmov_len);
    if (!cmov_data)
        return AVERROR(ENOMEM);
    moov_data = av_malloc(moov_len);
    if (!moov_data) {
        av_free(cmov_data);
        return AVERROR(ENOMEM);
    }
    avio_read(pb, cmov_data, cmov_len);
    if (uncompress (moov_data, (uLongf *) &moov_len, (const Bytef *)cmov_data, cmov_len) != Z_OK)
        goto free_and_return;
    if (ffio_init_context(&ctx, moov_data, moov_len, 0, NULL, NULL, NULL, NULL) != 0)
        goto free_and_return;
    atom.type = MKTAG('m','o','o','v');
    atom.size = moov_len;
    ret = mov_read_default(c, &ctx, atom);
free_and_return:
    av_free(moov_data);
    av_free(cmov_data);
    return ret;
#else
    av_log(c->fc, AV_LOG_ERROR, "this file requires zlib support compiled in\n");
    return AVERROR(ENOSYS);
#endif
}

/* edit list atom */
static int mov_read_elst(MOVContext *c, AVIOContext *pb, MOVAtom atom)
{
    MOVStreamContext *sc;
    int i, edit_count, version, edit_start_index = 0;
    int unsupported = 0;

    if (c->fc->nb_streams < 1 || c->ignore_editlist)
        return 0;
    sc = c->fc->streams[c->fc->nb_streams-1]->priv_data;

    version = avio_r8(pb); /* version */
    avio_rb24(pb); /* flags */
    edit_count = avio_rb32(pb); /* entries */

    if ((uint64_t)edit_count*12+8 > atom.size)
        return AVERROR_INVALIDDATA;

    av_dlog(c->fc, "track[%i].edit_count = %i\n", c->fc->nb_streams-1, edit_count);
    for (i=0; i<edit_count; i++){
        int64_t time;
        int64_t duration;
        int rate;
        if (version == 1) {
            duration = avio_rb64(pb);
            time     = avio_rb64(pb);
        } else {
            duration = avio_rb32(pb); /* segment duration */
            time     = (int32_t)avio_rb32(pb); /* media time */
        }
        rate = avio_rb32(pb);
        if (i == 0 && time == -1) {
            sc->empty_duration = duration;
            edit_start_index = 1;
        } else if (i == edit_start_index && time >= 0)
            sc->start_time = time;
        else
            unsupported = 1;

        av_dlog(c->fc, "duration=%"PRId64" time=%"PRId64" rate=%f\n",
                duration, time, rate / 65536.0);
    }

    if (unsupported)
        av_log(c->fc, AV_LOG_WARNING, "multiple edit list entries, "
               "a/v desync might occur, patch welcome\n");

    return 0;
}

static int mov_read_tmcd(MOVContext *c, AVIOContext *pb, MOVAtom atom)
{
    MOVStreamContext *sc;

    if (c->fc->nb_streams < 1)
        return AVERROR_INVALIDDATA;
    sc = c->fc->streams[c->fc->nb_streams - 1]->priv_data;
    sc->timecode_track = avio_rb32(pb);
    return 0;
}

static int mov_read_uuid(MOVContext *c, AVIOContext *pb, MOVAtom atom)
{
    int ret;
    uint8_t uuid[16];
    static const uint8_t uuid_isml_manifest[] = {
        0xa5, 0xd4, 0x0b, 0x30, 0xe8, 0x14, 0x11, 0xdd,
        0xba, 0x2f, 0x08, 0x00, 0x20, 0x0c, 0x9a, 0x66
    };

    if (atom.size < sizeof(uuid) || atom.size == INT64_MAX)
        return AVERROR_INVALIDDATA;

    ret = avio_read(pb, uuid, sizeof(uuid));
    if (ret < 0) {
        return ret;
    } else if (ret != sizeof(uuid)) {
        return AVERROR_INVALIDDATA;
    }
    if (!memcmp(uuid, uuid_isml_manifest, sizeof(uuid))) {
        uint8_t *buffer, *ptr;
        char *endptr;
        size_t len = atom.size - sizeof(uuid);

        if (len < 4) {
            return AVERROR_INVALIDDATA;
        }
        ret = avio_skip(pb, 4); // zeroes
        len -= 4;

        buffer = av_mallocz(len + 1);
        if (!buffer) {
            return AVERROR(ENOMEM);
        }
        ret = avio_read(pb, buffer, len);
        if (ret < 0) {
            av_free(buffer);
            return ret;
        } else if (ret != len) {
            av_free(buffer);
            return AVERROR_INVALIDDATA;
        }

        ptr = buffer;
        while ((ptr = av_stristr(ptr, "systemBitrate=\""))) {
            ptr += sizeof("systemBitrate=\"") - 1;
            c->bitrates_count++;
            c->bitrates = av_realloc_f(c->bitrates, c->bitrates_count, sizeof(*c->bitrates));
            if (!c->bitrates) {
                c->bitrates_count = 0;
                av_free(buffer);
                return AVERROR(ENOMEM);
            }
            errno = 0;
            ret = strtol(ptr, &endptr, 10);
            if (ret < 0 || errno || *endptr != '"') {
                c->bitrates[c->bitrates_count - 1] = 0;
            } else {
                c->bitrates[c->bitrates_count - 1] = ret;
            }
        }

        av_free(buffer);
    }
    return 0;
}

static int mov_read_free(MOVContext *c, AVIOContext *pb, MOVAtom atom)
{
    int ret;
    uint8_t content[16];

    if (atom.size < 8)
        return 0;

    ret = avio_read(pb, content, FFMIN(sizeof(content), atom.size));
    if (ret < 0)
        return ret;

    if (   !c->found_moov
        && !c->found_mdat
        && !memcmp(content, "Anevia\x1A\x1A", 8)
        && c->use_mfra_for == FF_MOV_FLAG_MFRA_AUTO) {
        c->use_mfra_for = FF_MOV_FLAG_MFRA_PTS;
    }

    return 0;
}

static const MOVParseTableEntry mov_default_parse_table[] = {
{ MKTAG('A','C','L','R'), mov_read_avid },
{ MKTAG('A','P','R','G'), mov_read_avid },
{ MKTAG('A','A','L','P'), mov_read_avid },
{ MKTAG('A','R','E','S'), mov_read_ares },
{ MKTAG('a','v','s','s'), mov_read_avss },
{ MKTAG('c','h','p','l'), mov_read_chpl },
{ MKTAG('c','o','6','4'), mov_read_stco },
{ MKTAG('c','o','l','r'), mov_read_colr },
{ MKTAG('c','t','t','s'), mov_read_ctts }, /* composition time to sample */
{ MKTAG('d','i','n','f'), mov_read_default },
{ MKTAG('d','r','e','f'), mov_read_dref },
{ MKTAG('e','d','t','s'), mov_read_default },
{ MKTAG('e','l','s','t'), mov_read_elst },
{ MKTAG('e','n','d','a'), mov_read_enda },
{ MKTAG('f','i','e','l'), mov_read_fiel },
{ MKTAG('f','t','y','p'), mov_read_ftyp },
{ MKTAG('g','l','b','l'), mov_read_glbl },
{ MKTAG('h','d','l','r'), mov_read_hdlr },
{ MKTAG('i','l','s','t'), mov_read_ilst },
{ MKTAG('j','p','2','h'), mov_read_jp2h },
{ MKTAG('m','d','a','t'), mov_read_mdat },
{ MKTAG('m','d','h','d'), mov_read_mdhd },
{ MKTAG('m','d','i','a'), mov_read_default },
{ MKTAG('m','e','t','a'), mov_read_meta },
{ MKTAG('m','i','n','f'), mov_read_default },
{ MKTAG('m','o','o','f'), mov_read_moof },
{ MKTAG('m','o','o','v'), mov_read_moov },
{ MKTAG('m','v','e','x'), mov_read_default },
{ MKTAG('m','v','h','d'), mov_read_mvhd },
{ MKTAG('S','M','I',' '), mov_read_svq3 },
{ MKTAG('a','l','a','c'), mov_read_alac }, /* alac specific atom */
{ MKTAG('a','v','c','C'), mov_read_glbl },
{ MKTAG('p','a','s','p'), mov_read_pasp },
{ MKTAG('s','t','b','l'), mov_read_default },
{ MKTAG('s','t','c','o'), mov_read_stco },
{ MKTAG('s','t','p','s'), mov_read_stps },
{ MKTAG('s','t','r','f'), mov_read_strf },
{ MKTAG('s','t','s','c'), mov_read_stsc },
{ MKTAG('s','t','s','d'), mov_read_stsd }, /* sample description */
{ MKTAG('s','t','s','s'), mov_read_stss }, /* sync sample */
{ MKTAG('s','t','s','z'), mov_read_stsz }, /* sample size */
{ MKTAG('s','t','t','s'), mov_read_stts },
{ MKTAG('s','t','z','2'), mov_read_stsz }, /* compact sample size */
{ MKTAG('t','k','h','d'), mov_read_tkhd }, /* track header */
{ MKTAG('t','f','d','t'), mov_read_tfdt },
{ MKTAG('t','f','h','d'), mov_read_tfhd }, /* track fragment header */
{ MKTAG('t','r','a','k'), mov_read_trak },
{ MKTAG('t','r','a','f'), mov_read_default },
{ MKTAG('t','r','e','f'), mov_read_default },
{ MKTAG('t','m','c','d'), mov_read_tmcd },
{ MKTAG('c','h','a','p'), mov_read_chap },
{ MKTAG('t','r','e','x'), mov_read_trex },
{ MKTAG('t','r','u','n'), mov_read_trun },
{ MKTAG('u','d','t','a'), mov_read_default },
{ MKTAG('w','a','v','e'), mov_read_wave },
{ MKTAG('e','s','d','s'), mov_read_esds },
{ MKTAG('d','a','c','3'), mov_read_dac3 }, /* AC-3 info */
{ MKTAG('d','e','c','3'), mov_read_dec3 }, /* EAC-3 info */
{ MKTAG('w','i','d','e'), mov_read_wide }, /* place holder */
{ MKTAG('w','f','e','x'), mov_read_wfex },
{ MKTAG('c','m','o','v'), mov_read_cmov },
{ MKTAG('c','h','a','n'), mov_read_chan }, /* channel layout */
{ MKTAG('d','v','c','1'), mov_read_dvc1 },
{ MKTAG('s','b','g','p'), mov_read_sbgp },
{ MKTAG('h','v','c','C'), mov_read_glbl },
{ MKTAG('u','u','i','d'), mov_read_uuid },
{ MKTAG('C','i','n', 0x8e), mov_read_targa_y216 },
{ MKTAG('f','r','e','e'), mov_read_free },
{ MKTAG('-','-','-','-'), mov_read_custom },
{ 0, NULL }
};

static int mov_read_default(MOVContext *c, AVIOContext *pb, MOVAtom atom)
{
    int64_t total_size = 0;
    MOVAtom a;
    int i;

    if (atom.size < 0)
        atom.size = INT64_MAX;
    while (total_size + 8 <= atom.size && !avio_feof(pb)) {
        int (*parse)(MOVContext*, AVIOContext*, MOVAtom) = NULL;
        a.size = atom.size;
        a.type=0;
        if (atom.size >= 8) {
            a.size = avio_rb32(pb);
            a.type = avio_rl32(pb);
            if (a.type == MKTAG('f','r','e','e') &&
                a.size >= 8 &&
                c->moov_retry) {
                uint8_t buf[8];
                uint32_t *type = (uint32_t *)buf + 1;
                avio_read(pb, buf, 8);
                avio_seek(pb, -8, SEEK_CUR);
                if (*type == MKTAG('m','v','h','d') ||
                    *type == MKTAG('c','m','o','v')) {
                    av_log(c->fc, AV_LOG_ERROR, "Detected moov in a free atom.\n");
                    a.type = MKTAG('m','o','o','v');
                }
            }
            if (atom.type != MKTAG('r','o','o','t') &&
                atom.type != MKTAG('m','o','o','v'))
            {
                if (a.type == MKTAG('t','r','a','k') || a.type == MKTAG('m','d','a','t'))
                {
                    av_log(c->fc, AV_LOG_ERROR, "Broken file, trak/mdat not at top-level\n");
                    avio_skip(pb, -8);
                    return 0;
                }
            }
            total_size += 8;
            if (a.size == 1) { /* 64 bit extended size */
                a.size = avio_rb64(pb) - 8;
                total_size += 8;
            }
        }
        av_dlog(c->fc, "type: %08x '%.4s' parent:'%.4s' sz: %"PRId64" %"PRId64" %"PRId64"\n",
                a.type, (char*)&a.type, (char*)&atom.type, a.size, total_size, atom.size);
        if (a.size == 0) {
            a.size = atom.size - total_size + 8;
        }
        a.size -= 8;
        if (a.size < 0)
            break;
        a.size = FFMIN(a.size, atom.size - total_size);

        for (i = 0; mov_default_parse_table[i].type; i++)
            if (mov_default_parse_table[i].type == a.type) {
                parse = mov_default_parse_table[i].parse;
                break;
            }

        // container is user data
        if (!parse && (atom.type == MKTAG('u','d','t','a') ||
                       atom.type == MKTAG('i','l','s','t')))
            parse = mov_read_udta_string;

        if (!parse) { /* skip leaf atoms data */
            avio_skip(pb, a.size);
        } else {
            int64_t start_pos = avio_tell(pb);
            int64_t left;
            int err = parse(c, pb, a);
            if (err < 0)
                return err;
            if (c->found_moov && c->found_mdat &&
                ((!pb->seekable || c->fc->flags & AVFMT_FLAG_IGNIDX) ||
                 start_pos + a.size == avio_size(pb))) {
                if (!pb->seekable || c->fc->flags & AVFMT_FLAG_IGNIDX)
                    c->next_root_atom = start_pos + a.size;
                return 0;
            }
            left = a.size - avio_tell(pb) + start_pos;
            if (left > 0) /* skip garbage at atom end */
                avio_skip(pb, left);
            else if (left < 0) {
                av_log(c->fc, AV_LOG_WARNING,
                       "overread end of atom '%.4s' by %"PRId64" bytes\n",
                       (char*)&a.type, -left);
                avio_seek(pb, left, SEEK_CUR);
            }
        }

        total_size += a.size;
    }

    if (total_size < atom.size && atom.size < 0x7ffff)
        avio_skip(pb, atom.size - total_size);

    return 0;
}

static int mov_probe(AVProbeData *p)
{
    int64_t offset;
    uint32_t tag;
    int score = 0;
    int moov_offset = -1;

    /* check file header */
    offset = 0;
    for (;;) {
        /* ignore invalid offset */
        if ((offset + 8) > (unsigned int)p->buf_size)
            break;
        tag = AV_RL32(p->buf + offset + 4);
        switch(tag) {
        /* check for obvious tags */
        case MKTAG('m','o','o','v'):
            moov_offset = offset + 4;
        case MKTAG('m','d','a','t'):
        case MKTAG('p','n','o','t'): /* detect movs with preview pics like ew.mov and april.mov */
        case MKTAG('u','d','t','a'): /* Packet Video PVAuthor adds this and a lot of more junk */
        case MKTAG('f','t','y','p'):
            if (AV_RB32(p->buf+offset) < 8 &&
                (AV_RB32(p->buf+offset) != 1 ||
                 offset + 12 > (unsigned int)p->buf_size ||
                 AV_RB64(p->buf+offset + 8) == 0)) {
                score = FFMAX(score, AVPROBE_SCORE_EXTENSION);
            } else if (tag == MKTAG('f','t','y','p') &&
                       AV_RL32(p->buf + offset + 8) == MKTAG('j','p','2',' ')) {
                score = FFMAX(score, 5);
            } else {
                score = AVPROBE_SCORE_MAX;
            }
            offset = FFMAX(4, AV_RB32(p->buf+offset)) + offset;
            break;
        /* those are more common words, so rate then a bit less */
        case MKTAG('e','d','i','w'): /* xdcam files have reverted first tags */
        case MKTAG('w','i','d','e'):
        case MKTAG('f','r','e','e'):
        case MKTAG('j','u','n','k'):
        case MKTAG('p','i','c','t'):
            score  = FFMAX(score, AVPROBE_SCORE_MAX - 5);
            offset = FFMAX(4, AV_RB32(p->buf+offset)) + offset;
            break;
        case MKTAG(0x82,0x82,0x7f,0x7d):
        case MKTAG('s','k','i','p'):
        case MKTAG('u','u','i','d'):
        case MKTAG('p','r','f','l'):
            /* if we only find those cause probedata is too small at least rate them */
            score  = FFMAX(score, AVPROBE_SCORE_EXTENSION);
            offset = FFMAX(4, AV_RB32(p->buf+offset)) + offset;
            break;
        default:
            offset = FFMAX(4, AV_RB32(p->buf+offset)) + offset;
        }
    }
    if(score > AVPROBE_SCORE_MAX - 50 && moov_offset != -1) {
        /* moov atom in the header - we should make sure that this is not a
         * MOV-packed MPEG-PS */
        offset = moov_offset;

        while(offset < (p->buf_size - 16)){ /* Sufficient space */
               /* We found an actual hdlr atom */
            if(AV_RL32(p->buf + offset     ) == MKTAG('h','d','l','r') &&
               AV_RL32(p->buf + offset +  8) == MKTAG('m','h','l','r') &&
               AV_RL32(p->buf + offset + 12) == MKTAG('M','P','E','G')){
                av_log(NULL, AV_LOG_WARNING, "Found media data tag MPEG indicating this is a MOV-packed MPEG-PS.\n");
                /* We found a media handler reference atom describing an
                 * MPEG-PS-in-MOV, return a
                 * low score to force expanding the probe window until
                 * mpegps_probe finds what it needs */
                return 5;
            }else
                /* Keep looking */
                offset+=2;
        }
    }

    return score;
}

// must be done after parsing all trak because there's no order requirement
static void mov_read_chapters(AVFormatContext *s)
{
    MOVContext *mov = s->priv_data;
    AVStream *st = NULL;
    MOVStreamContext *sc;
    int64_t cur_pos;
    int i;

    for (i = 0; i < s->nb_streams; i++)
        if (s->streams[i]->id == mov->chapter_track) {
            st = s->streams[i];
            break;
        }
    if (!st) {
        av_log(s, AV_LOG_ERROR, "Referenced QT chapter track not found\n");
        return;
    }

    st->discard = AVDISCARD_ALL;
    sc = st->priv_data;
    cur_pos = avio_tell(sc->pb);

    for (i = 0; i < st->nb_index_entries; i++) {
        AVIndexEntry *sample = &st->index_entries[i];
        int64_t end = i+1 < st->nb_index_entries ? st->index_entries[i+1].timestamp : st->duration;
        uint8_t *title;
        uint16_t ch;
        int len, title_len;

        if (end < sample->timestamp) {
            av_log(s, AV_LOG_WARNING, "ignoring stream duration which is shorter than chapters\n");
            end = AV_NOPTS_VALUE;
        }

        if (avio_seek(sc->pb, sample->pos, SEEK_SET) != sample->pos) {
            av_log(s, AV_LOG_ERROR, "Chapter %d not found in file\n", i);
            goto finish;
        }

        // the first two bytes are the length of the title
        len = avio_rb16(sc->pb);
        if (len > sample->size-2)
            continue;
        title_len = 2*len + 1;
        if (!(title = av_mallocz(title_len)))
            goto finish;

        // The samples could theoretically be in any encoding if there's an encd
        // atom following, but in practice are only utf-8 or utf-16, distinguished
        // instead by the presence of a BOM
        if (!len) {
            title[0] = 0;
        } else {
            ch = avio_rb16(sc->pb);
            if (ch == 0xfeff)
                avio_get_str16be(sc->pb, len, title, title_len);
            else if (ch == 0xfffe)
                avio_get_str16le(sc->pb, len, title, title_len);
            else {
                AV_WB16(title, ch);
                if (len == 1 || len == 2)
                    title[len] = 0;
                else
                    avio_get_str(sc->pb, INT_MAX, title + 2, len - 1);
            }
        }

        avpriv_new_chapter(s, i, st->time_base, sample->timestamp, end, title);
        av_freep(&title);
    }
finish:
    avio_seek(sc->pb, cur_pos, SEEK_SET);
}

static int parse_timecode_in_framenum_format(AVFormatContext *s, AVStream *st,
                                             uint32_t value, int flags)
{
    AVTimecode tc;
    char buf[AV_TIMECODE_STR_SIZE];
    AVRational rate = {st->codec->time_base.den,
                       st->codec->time_base.num};
    int ret = av_timecode_init(&tc, rate, flags, 0, s);
    if (ret < 0)
        return ret;
    av_dict_set(&st->metadata, "timecode",
                av_timecode_make_string(&tc, buf, value), 0);
    return 0;
}

static int mov_read_timecode_track(AVFormatContext *s, AVStream *st)
{
    MOVStreamContext *sc = st->priv_data;
    int flags = 0;
    int64_t cur_pos = avio_tell(sc->pb);
    uint32_t value;

    if (!st->nb_index_entries)
        return -1;

    avio_seek(sc->pb, st->index_entries->pos, SEEK_SET);
    value = avio_rb32(s->pb);

    if (sc->tmcd_flags & 0x0001) flags |= AV_TIMECODE_FLAG_DROPFRAME;
    if (sc->tmcd_flags & 0x0002) flags |= AV_TIMECODE_FLAG_24HOURSMAX;
    if (sc->tmcd_flags & 0x0004) flags |= AV_TIMECODE_FLAG_ALLOWNEGATIVE;

    /* Assume Counter flag is set to 1 in tmcd track (even though it is likely
     * not the case) and thus assume "frame number format" instead of QT one.
     * No sample with tmcd track can be found with a QT timecode at the moment,
     * despite what the tmcd track "suggests" (Counter flag set to 0 means QT
     * format). */
    parse_timecode_in_framenum_format(s, st, value, flags);

    avio_seek(sc->pb, cur_pos, SEEK_SET);
    return 0;
}

static int mov_read_close(AVFormatContext *s)
{
    MOVContext *mov = s->priv_data;
    int i, j;

    for (i = 0; i < s->nb_streams; i++) {
        AVStream *st = s->streams[i];
        MOVStreamContext *sc = st->priv_data;

        av_freep(&sc->ctts_data);
        for (j = 0; j < sc->drefs_count; j++) {
            av_freep(&sc->drefs[j].path);
            av_freep(&sc->drefs[j].dir);
        }
        av_freep(&sc->drefs);

        sc->drefs_count = 0;

        if (!sc->pb_is_copied)
            avio_close(sc->pb);

        sc->pb = NULL;
        av_freep(&sc->chunk_offsets);
        av_freep(&sc->stsc_data);
        av_freep(&sc->sample_sizes);
        av_freep(&sc->keyframes);
        av_freep(&sc->stts_data);
        av_freep(&sc->stps_data);
        av_freep(&sc->rap_group);
        av_freep(&sc->display_matrix);
    }

    if (mov->dv_demux) {
        avformat_free_context(mov->dv_fctx);
        mov->dv_fctx = NULL;
    }

    av_freep(&mov->trex_data);
    av_freep(&mov->bitrates);

    for (i = 0; i < mov->fragment_index_count; i++) {
        MOVFragmentIndex* index = mov->fragment_index_data[i];
        av_freep(&index->items);
        av_freep(&mov->fragment_index_data[i]);
    }
    av_freep(&mov->fragment_index_data);

    return 0;
}

static int tmcd_is_referenced(AVFormatContext *s, int tmcd_id)
{
    int i;

    for (i = 0; i < s->nb_streams; i++) {
        AVStream *st = s->streams[i];
        MOVStreamContext *sc = st->priv_data;

        if (st->codec->codec_type == AVMEDIA_TYPE_VIDEO &&
            sc->timecode_track == tmcd_id)
            return 1;
    }
    return 0;
}

/* look for a tmcd track not referenced by any video track, and export it globally */
static void export_orphan_timecode(AVFormatContext *s)
{
    int i;

    for (i = 0; i < s->nb_streams; i++) {
        AVStream *st = s->streams[i];

        if (st->codec->codec_tag  == MKTAG('t','m','c','d') &&
            !tmcd_is_referenced(s, i + 1)) {
            AVDictionaryEntry *tcr = av_dict_get(st->metadata, "timecode", NULL, 0);
            if (tcr) {
                av_dict_set(&s->metadata, "timecode", tcr->value, 0);
                break;
            }
        }
    }
}

static int read_tfra(MOVContext *mov, AVIOContext *f)
{
    MOVFragmentIndex* index = NULL;
    int version, fieldlength, i, j, err;
    int64_t pos = avio_tell(f);
    uint32_t size = avio_rb32(f);
    if (avio_rb32(f) != MKBETAG('t', 'f', 'r', 'a')) {
        return -1;
    }
    av_log(mov->fc, AV_LOG_VERBOSE, "found tfra\n");
    index = av_mallocz(sizeof(MOVFragmentIndex));
    if (!index) {
        return AVERROR(ENOMEM);
    }
    mov->fragment_index_count++;
    if ((err = av_reallocp(&mov->fragment_index_data,
                           mov->fragment_index_count *
                           sizeof(MOVFragmentIndex*))) < 0) {
        av_freep(&index);
        return err;
    }
    mov->fragment_index_data[mov->fragment_index_count - 1] =
        index;

    version = avio_r8(f);
    avio_rb24(f);
    index->track_id = avio_rb32(f);
    fieldlength = avio_rb32(f);
    index->item_count = avio_rb32(f);
    index->items = av_mallocz(
            index->item_count * sizeof(MOVFragmentIndexItem));
    if (!index->items) {
        return AVERROR(ENOMEM);
    }
    for (i = 0; i < index->item_count; i++) {
        int64_t time, offset;
        if (version == 1) {
            time   = avio_rb64(f);
            offset = avio_rb64(f);
        } else {
            time   = avio_rb32(f);
            offset = avio_rb32(f);
        }
        index->items[i].time = time;
        index->items[i].moof_offset = offset;
        for (j = 0; j < ((fieldlength >> 4) & 3) + 1; j++)
            avio_r8(f);
        for (j = 0; j < ((fieldlength >> 2) & 3) + 1; j++)
            avio_r8(f);
        for (j = 0; j < ((fieldlength >> 0) & 3) + 1; j++)
            avio_r8(f);
    }

    avio_seek(f, pos + size, SEEK_SET);
    return 0;
}

static int mov_read_mfra(MOVContext *c, AVIOContext *f)
{
    int64_t stream_size = avio_size(f);
    int64_t original_pos = avio_tell(f);
    int64_t seek_ret;
    int32_t mfra_size;
    int ret = -1;
    if ((seek_ret = avio_seek(f, stream_size - 4, SEEK_SET)) < 0) {
        ret = seek_ret;
        goto fail;
    }
    mfra_size = avio_rb32(f);
    if (mfra_size < 0 || mfra_size > stream_size) {
        av_log(c->fc, AV_LOG_DEBUG, "doesn't look like mfra (unreasonable size)\n");
        goto fail;
    }
    if ((seek_ret = avio_seek(f, -mfra_size, SEEK_CUR)) < 0) {
        ret = seek_ret;
        goto fail;
    }
    if (avio_rb32(f) != mfra_size) {
        av_log(c->fc, AV_LOG_DEBUG, "doesn't look like mfra (size mismatch)\n");
        goto fail;
    }
    if (avio_rb32(f) != MKBETAG('m', 'f', 'r', 'a')) {
        av_log(c->fc, AV_LOG_DEBUG, "doesn't look like mfra (tag mismatch)\n");
        goto fail;
    }
    ret = 0;
    av_log(c->fc, AV_LOG_VERBOSE, "stream has mfra\n");
    while (!read_tfra(c, f)) {
        /* Empty */
    }
fail:
    seek_ret = avio_seek(f, original_pos, SEEK_SET);
    if (seek_ret < 0) {
        av_log(c->fc, AV_LOG_ERROR,
               "failed to seek back after looking for mfra\n");
        ret = seek_ret;
    }
    return ret;
}

static int mov_read_header(AVFormatContext *s)
{
    MOVContext *mov = s->priv_data;
    AVIOContext *pb = s->pb;
    int j, err;
    MOVAtom atom = { AV_RL32("root") };
    int i;

    mov->fc = s;
    /* .mov and .mp4 aren't streamable anyway (only progressive download if moov is before mdat) */
    if (pb->seekable)
        atom.size = avio_size(pb);
    else
        atom.size = INT64_MAX;

    /* check MOV header */
    do {
    if (mov->moov_retry)
        avio_seek(pb, 0, SEEK_SET);
    if ((err = mov_read_default(mov, pb, atom)) < 0) {
        av_log(s, AV_LOG_ERROR, "error reading header\n");
        mov_read_close(s);
        return err;
    }
    } while (pb->seekable && !mov->found_moov && !mov->moov_retry++);
    if (!mov->found_moov) {
        av_log(s, AV_LOG_ERROR, "moov atom not found\n");
        mov_read_close(s);
        return AVERROR_INVALIDDATA;
    }
    av_dlog(mov->fc, "on_parse_exit_offset=%"PRId64"\n", avio_tell(pb));

    if (pb->seekable) {
        if (mov->chapter_track > 0)
            mov_read_chapters(s);
        for (i = 0; i < s->nb_streams; i++)
            if (s->streams[i]->codec->codec_tag == AV_RL32("tmcd"))
                mov_read_timecode_track(s, s->streams[i]);
    }

    /* copy timecode metadata from tmcd tracks to the related video streams */
    for (i = 0; i < s->nb_streams; i++) {
        AVStream *st = s->streams[i];
        MOVStreamContext *sc = st->priv_data;
        if (sc->timecode_track > 0) {
            AVDictionaryEntry *tcr;
            int tmcd_st_id = -1;

            for (j = 0; j < s->nb_streams; j++)
                if (s->streams[j]->id == sc->timecode_track)
                    tmcd_st_id = j;

            if (tmcd_st_id < 0 || tmcd_st_id == i)
                continue;
            tcr = av_dict_get(s->streams[tmcd_st_id]->metadata, "timecode", NULL, 0);
            if (tcr)
                av_dict_set(&st->metadata, "timecode", tcr->value, 0);
        }
    }
    export_orphan_timecode(s);

    for (i = 0; i < s->nb_streams; i++) {
        AVStream *st = s->streams[i];
        MOVStreamContext *sc = st->priv_data;
        fix_timescale(mov, sc);
        if(st->codec->codec_type == AVMEDIA_TYPE_AUDIO && st->codec->codec_id == AV_CODEC_ID_AAC) {
            st->skip_samples = sc->start_pad;
        }
        if (st->codec->codec_type == AVMEDIA_TYPE_VIDEO && sc->nb_frames_for_fps > 0 && sc->duration_for_fps > 0)
            av_reduce(&st->avg_frame_rate.num, &st->avg_frame_rate.den,
                      sc->time_scale*(int64_t)sc->nb_frames_for_fps, sc->duration_for_fps, INT_MAX);
        if (st->codec->codec_type == AVMEDIA_TYPE_SUBTITLE) {
            if (st->codec->width <= 0 || st->codec->height <= 0) {
                st->codec->width  = sc->width;
                st->codec->height = sc->height;
            }
            if (st->codec->codec_id == AV_CODEC_ID_DVD_SUBTITLE) {
                if ((err = mov_rewrite_dvd_sub_extradata(st)) < 0)
                    return err;
            }
        }
    }

    if (mov->trex_data) {
        for (i = 0; i < s->nb_streams; i++) {
            AVStream *st = s->streams[i];
            MOVStreamContext *sc = st->priv_data;
            if (st->duration > 0)
                st->codec->bit_rate = sc->data_size * 8 * sc->time_scale / st->duration;
        }
    }

    if (mov->use_mfra_for > 0) {
        for (i = 0; i < s->nb_streams; i++) {
            AVStream *st = s->streams[i];
            MOVStreamContext *sc = st->priv_data;
            if (sc->duration_for_fps > 0) {
                st->codec->bit_rate = sc->data_size * 8 * sc->time_scale /
                    sc->duration_for_fps;
            }
        }
    }

    for (i = 0; i < mov->bitrates_count && i < s->nb_streams; i++) {
        if (mov->bitrates[i]) {
            s->streams[i]->codec->bit_rate = mov->bitrates[i];
        }
    }

    ff_rfps_calculate(s);

    for (i = 0; i < s->nb_streams; i++) {
        AVStream *st = s->streams[i];
        MOVStreamContext *sc = st->priv_data;

        switch (st->codec->codec_type) {
        case AVMEDIA_TYPE_AUDIO:
            err = ff_replaygain_export(st, s->metadata);
            if (err < 0) {
                mov_read_close(s);
                return err;
            }
            break;
        case AVMEDIA_TYPE_VIDEO:
            if (sc->display_matrix) {
                AVPacketSideData *sd, *tmp;

                tmp = av_realloc_array(st->side_data,
                                       st->nb_side_data + 1, sizeof(*tmp));
                if (!tmp)
                    return AVERROR(ENOMEM);

                st->side_data = tmp;
                st->nb_side_data++;

                sd = &st->side_data[st->nb_side_data - 1];
                sd->type = AV_PKT_DATA_DISPLAYMATRIX;
                sd->size = sizeof(int32_t) * 9;
                sd->data = (uint8_t*)sc->display_matrix;
                sc->display_matrix = NULL;
            }
            break;
        }
    }

    return 0;
}

static AVIndexEntry *mov_find_next_sample(AVFormatContext *s, AVStream **st)
{
    AVIndexEntry *sample = NULL;
    int64_t best_dts = INT64_MAX;
    int i;
    for (i = 0; i < s->nb_streams; i++) {
        AVStream *avst = s->streams[i];
        MOVStreamContext *msc = avst->priv_data;
        if (msc->pb && msc->current_sample < avst->nb_index_entries) {
            AVIndexEntry *current_sample = &avst->index_entries[msc->current_sample];
            int64_t dts = av_rescale(current_sample->timestamp, AV_TIME_BASE, msc->time_scale);
            av_dlog(s, "stream %d, sample %d, dts %"PRId64"\n", i, msc->current_sample, dts);
            if (!sample || (!s->pb->seekable && current_sample->pos < sample->pos) ||
                (s->pb->seekable &&
                 ((msc->pb != s->pb && dts < best_dts) || (msc->pb == s->pb &&
                 ((FFABS(best_dts - dts) <= AV_TIME_BASE && current_sample->pos < sample->pos) ||
                  (FFABS(best_dts - dts) > AV_TIME_BASE && dts < best_dts)))))) {
                sample = current_sample;
                best_dts = dts;
                *st = avst;
            }
        }
    }
    return sample;
}

static int mov_read_packet(AVFormatContext *s, AVPacket *pkt)
{
    MOVContext *mov = s->priv_data;
    MOVStreamContext *sc;
    AVIndexEntry *sample;
    AVStream *st = NULL;
    int ret;
    mov->fc = s;
 retry:
    sample = mov_find_next_sample(s, &st);
    if (!sample) {
        mov->found_mdat = 0;
        if (!mov->next_root_atom)
            return AVERROR_EOF;
        avio_seek(s->pb, mov->next_root_atom, SEEK_SET);
        mov->next_root_atom = 0;
        if (mov_read_default(mov, s->pb, (MOVAtom){ AV_RL32("root"), INT64_MAX }) < 0 ||
            avio_feof(s->pb))
            return AVERROR_EOF;
        av_dlog(s, "read fragments, offset 0x%"PRIx64"\n", avio_tell(s->pb));
        goto retry;
    }
    sc = st->priv_data;
    /* must be done just before reading, to avoid infinite loop on sample */
    sc->current_sample++;

    if (mov->next_root_atom) {
        sample->pos = FFMIN(sample->pos, mov->next_root_atom);
        sample->size = FFMIN(sample->size, (mov->next_root_atom - sample->pos));
    }

    if (st->discard != AVDISCARD_ALL) {
        if (avio_seek(sc->pb, sample->pos, SEEK_SET) != sample->pos) {
            av_log(mov->fc, AV_LOG_ERROR, "stream %d, offset 0x%"PRIx64": partial file\n",
                   sc->ffindex, sample->pos);
            return AVERROR_INVALIDDATA;
        }
        ret = av_get_packet(sc->pb, pkt, sample->size);
        if (ret < 0)
            return ret;
        if (sc->has_palette) {
            uint8_t *pal;

            pal = av_packet_new_side_data(pkt, AV_PKT_DATA_PALETTE, AVPALETTE_SIZE);
            if (!pal) {
                av_log(mov->fc, AV_LOG_ERROR, "Cannot append palette to packet\n");
            } else {
                memcpy(pal, sc->palette, AVPALETTE_SIZE);
                sc->has_palette = 0;
            }
        }
#if CONFIG_DV_DEMUXER
        if (mov->dv_demux && sc->dv_audio_container) {
            avpriv_dv_produce_packet(mov->dv_demux, pkt, pkt->data, pkt->size, pkt->pos);
            av_free(pkt->data);
            pkt->size = 0;
            ret = avpriv_dv_get_packet(mov->dv_demux, pkt);
            if (ret < 0)
                return ret;
        }
#endif
    }

    pkt->stream_index = sc->ffindex;
    pkt->dts = sample->timestamp;
    if (sc->ctts_data && sc->ctts_index < sc->ctts_count) {
        pkt->pts = pkt->dts + sc->dts_shift + sc->ctts_data[sc->ctts_index].duration;
        /* update ctts context */
        sc->ctts_sample++;
        if (sc->ctts_index < sc->ctts_count &&
            sc->ctts_data[sc->ctts_index].count == sc->ctts_sample) {
            sc->ctts_index++;
            sc->ctts_sample = 0;
        }
        if (sc->wrong_dts)
            pkt->dts = AV_NOPTS_VALUE;
    } else {
        int64_t next_dts = (sc->current_sample < st->nb_index_entries) ?
            st->index_entries[sc->current_sample].timestamp : st->duration;
        pkt->duration = next_dts - pkt->dts;
        pkt->pts = pkt->dts;
    }
    if (st->discard == AVDISCARD_ALL)
        goto retry;
    pkt->flags |= sample->flags & AVINDEX_KEYFRAME ? AV_PKT_FLAG_KEY : 0;
    pkt->pos = sample->pos;
    av_dlog(s, "stream %d, pts %"PRId64", dts %"PRId64", pos 0x%"PRIx64", duration %d\n",
            pkt->stream_index, pkt->pts, pkt->dts, pkt->pos, pkt->duration);
    return 0;
}

static int mov_seek_stream(AVFormatContext *s, AVStream *st, int64_t timestamp, int flags)
{
    MOVStreamContext *sc = st->priv_data;
    int sample, time_sample;
    int i;

    sample = av_index_search_timestamp(st, timestamp, flags);
    av_dlog(s, "stream %d, timestamp %"PRId64", sample %d\n", st->index, timestamp, sample);
    if (sample < 0 && st->nb_index_entries && timestamp < st->index_entries[0].timestamp)
        sample = 0;
    if (sample < 0) /* not sure what to do */
        return AVERROR_INVALIDDATA;
    sc->current_sample = sample;
    av_dlog(s, "stream %d, found sample %d\n", st->index, sc->current_sample);
    /* adjust ctts index */
    if (sc->ctts_data) {
        time_sample = 0;
        for (i = 0; i < sc->ctts_count; i++) {
            int next = time_sample + sc->ctts_data[i].count;
            if (next > sc->current_sample) {
                sc->ctts_index = i;
                sc->ctts_sample = sc->current_sample - time_sample;
                break;
            }
            time_sample = next;
        }
    }
    return sample;
}

static int mov_read_seek(AVFormatContext *s, int stream_index, int64_t sample_time, int flags)
{
    AVStream *st;
    int64_t seek_timestamp, timestamp;
    int sample;
    int i;

    if (stream_index >= s->nb_streams)
        return AVERROR_INVALIDDATA;

    st = s->streams[stream_index];
    sample = mov_seek_stream(s, st, sample_time, flags);
    if (sample < 0)
        return sample;

    /* adjust seek timestamp to found sample timestamp */
    seek_timestamp = st->index_entries[sample].timestamp;

    for (i = 0; i < s->nb_streams; i++) {
        MOVStreamContext *sc = s->streams[i]->priv_data;
        st = s->streams[i];
        st->skip_samples = (sample_time <= 0) ? sc->start_pad : 0;

        if (stream_index == i)
            continue;

        timestamp = av_rescale_q(seek_timestamp, s->streams[stream_index]->time_base, st->time_base);
        mov_seek_stream(s, st, timestamp, flags);
    }
    return 0;
}

<<<<<<< HEAD
static const AVOption options[] = {
    {"use_absolute_path",
        "allow using absolute path when opening alias, this is a possible security issue",
        offsetof(MOVContext, use_absolute_path), FF_OPT_TYPE_INT, {.i64 = 0},
        0, 1, AV_OPT_FLAG_VIDEO_PARAM|AV_OPT_FLAG_DECODING_PARAM},
    {"ignore_editlist", "", offsetof(MOVContext, ignore_editlist), FF_OPT_TYPE_INT, {.i64 = 0},
        0, 1, AV_OPT_FLAG_VIDEO_PARAM|AV_OPT_FLAG_DECODING_PARAM},
    {"use_mfra_for",
        "use mfra for fragment timestamps",
        offsetof(MOVContext, use_mfra_for), FF_OPT_TYPE_INT, {.i64 = FF_MOV_FLAG_MFRA_AUTO},
        -1, FF_MOV_FLAG_MFRA_PTS, AV_OPT_FLAG_VIDEO_PARAM|AV_OPT_FLAG_DECODING_PARAM,
        "use_mfra_for"},
    {"auto", "auto", 0, AV_OPT_TYPE_CONST, {.i64 = FF_MOV_FLAG_MFRA_AUTO}, 0, 0,
        AV_OPT_FLAG_VIDEO_PARAM|AV_OPT_FLAG_DECODING_PARAM, "use_mfra_for" },
    {"dts", "dts", 0, AV_OPT_TYPE_CONST, {.i64 = FF_MOV_FLAG_MFRA_DTS}, 0, 0,
        AV_OPT_FLAG_VIDEO_PARAM|AV_OPT_FLAG_DECODING_PARAM, "use_mfra_for" },
    {"pts", "pts", 0, AV_OPT_TYPE_CONST, {.i64 = FF_MOV_FLAG_MFRA_PTS}, 0, 0,
        AV_OPT_FLAG_VIDEO_PARAM|AV_OPT_FLAG_DECODING_PARAM, "use_mfra_for" },
    {NULL}
=======
#define OFFSET(x) offsetof(MOVContext, x)
#define FLAGS AV_OPT_FLAG_VIDEO_PARAM | AV_OPT_FLAG_DECODING_PARAM
static const AVOption mov_options[] = {
    { "export_all", "Export unrecognized metadata entries", OFFSET(export_all),
        AV_OPT_TYPE_INT, { .i64 = 0 }, 0, 1, .flags = FLAGS },
    { NULL },
>>>>>>> e352b293
};

static const AVClass mov_class = {
    .class_name = "mov,mp4,m4a,3gp,3g2,mj2",
    .item_name  = av_default_item_name,
<<<<<<< HEAD
    .option     = options,
=======
    .option     = mov_options,
>>>>>>> e352b293
    .version    = LIBAVUTIL_VERSION_INT,
};

AVInputFormat ff_mov_demuxer = {
    .name           = "mov,mp4,m4a,3gp,3g2,mj2",
    .long_name      = NULL_IF_CONFIG_SMALL("QuickTime / MOV"),
    .priv_class     = &mov_class,
    .priv_data_size = sizeof(MOVContext),
    .extensions     = "mov,mp4,m4a,3gp,3g2,mj2",
    .read_probe     = mov_probe,
    .read_header    = mov_read_header,
    .read_packet    = mov_read_packet,
    .read_close     = mov_read_close,
    .read_seek      = mov_read_seek,
    .priv_class     = &mov_class,
    .flags          = AVFMT_NO_BYTE_SEEK,
};<|MERGE_RESOLUTION|>--- conflicted
+++ resolved
@@ -37,10 +37,7 @@
 #include "libavutil/avstring.h"
 #include "libavutil/dict.h"
 #include "libavutil/opt.h"
-<<<<<<< HEAD
 #include "libavutil/timecode.h"
-=======
->>>>>>> e352b293
 #include "libavcodec/ac3tab.h"
 #include "avformat.h"
 #include "internal.h"
@@ -262,13 +259,8 @@
 static int mov_read_udta_string(MOVContext *c, AVIOContext *pb, MOVAtom atom)
 {
     char tmp_key[5];
-<<<<<<< HEAD
-#endif
     char key2[32], language[4] = {0};
     char *str = NULL;
-=======
-    char str[1024], key2[32], language[4] = {0};
->>>>>>> e352b293
     const char *key = NULL;
     uint16_t langcode = 0;
     uint32_t data_type = 0, str_size, str_size_alloc;
@@ -4201,8 +4193,9 @@
     return 0;
 }
 
-<<<<<<< HEAD
-static const AVOption options[] = {
+#define OFFSET(x) offsetof(MOVContext, x)
+#define FLAGS AV_OPT_FLAG_VIDEO_PARAM | AV_OPT_FLAG_DECODING_PARAM
+static const AVOption mov_options[] = {
     {"use_absolute_path",
         "allow using absolute path when opening alias, this is a possible security issue",
         offsetof(MOVContext, use_absolute_path), FF_OPT_TYPE_INT, {.i64 = 0},
@@ -4220,25 +4213,15 @@
         AV_OPT_FLAG_VIDEO_PARAM|AV_OPT_FLAG_DECODING_PARAM, "use_mfra_for" },
     {"pts", "pts", 0, AV_OPT_TYPE_CONST, {.i64 = FF_MOV_FLAG_MFRA_PTS}, 0, 0,
         AV_OPT_FLAG_VIDEO_PARAM|AV_OPT_FLAG_DECODING_PARAM, "use_mfra_for" },
-    {NULL}
-=======
-#define OFFSET(x) offsetof(MOVContext, x)
-#define FLAGS AV_OPT_FLAG_VIDEO_PARAM | AV_OPT_FLAG_DECODING_PARAM
-static const AVOption mov_options[] = {
     { "export_all", "Export unrecognized metadata entries", OFFSET(export_all),
         AV_OPT_TYPE_INT, { .i64 = 0 }, 0, 1, .flags = FLAGS },
     { NULL },
->>>>>>> e352b293
 };
 
 static const AVClass mov_class = {
     .class_name = "mov,mp4,m4a,3gp,3g2,mj2",
     .item_name  = av_default_item_name,
-<<<<<<< HEAD
-    .option     = options,
-=======
     .option     = mov_options,
->>>>>>> e352b293
     .version    = LIBAVUTIL_VERSION_INT,
 };
 
@@ -4253,6 +4236,5 @@
     .read_packet    = mov_read_packet,
     .read_close     = mov_read_close,
     .read_seek      = mov_read_seek,
-    .priv_class     = &mov_class,
     .flags          = AVFMT_NO_BYTE_SEEK,
 };