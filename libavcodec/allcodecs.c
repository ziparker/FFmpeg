/*
 * Provide registration of all codecs, parsers and bitstream filters for libavcodec.
 * Copyright (c) 2002 Fabrice Bellard
 *
 * This file is part of FFmpeg.
 *
 * FFmpeg is free software; you can redistribute it and/or
 * modify it under the terms of the GNU Lesser General Public
 * License as published by the Free Software Foundation; either
 * version 2.1 of the License, or (at your option) any later version.
 *
 * FFmpeg is distributed in the hope that it will be useful,
 * but WITHOUT ANY WARRANTY; without even the implied warranty of
 * MERCHANTABILITY or FITNESS FOR A PARTICULAR PURPOSE.  See the GNU
 * Lesser General Public License for more details.
 *
 * You should have received a copy of the GNU Lesser General Public
 * License along with FFmpeg; if not, write to the Free Software
 * Foundation, Inc., 51 Franklin Street, Fifth Floor, Boston, MA 02110-1301 USA
 */

/**
 * @file
 * Provide registration of all codecs, parsers and bitstream filters for libavcodec.
 */

#include "avcodec.h"

#define REGISTER_HWACCEL(X,x) { \
          extern AVHWAccel ff_##x##_hwaccel; \
          if(CONFIG_##X##_HWACCEL) av_register_hwaccel(&ff_##x##_hwaccel); }

#define REGISTER_ENCODER(X,x) { \
          extern AVCodec ff_##x##_encoder; \
          if(CONFIG_##X##_ENCODER)  avcodec_register(&ff_##x##_encoder); }
#define REGISTER_DECODER(X,x) { \
          extern AVCodec ff_##x##_decoder; \
          if(CONFIG_##X##_DECODER)  avcodec_register(&ff_##x##_decoder); }
#define REGISTER_ENCDEC(X,x)  REGISTER_ENCODER(X,x); REGISTER_DECODER(X,x)

#define REGISTER_PARSER(X,x) { \
          extern AVCodecParser ff_##x##_parser; \
          if(CONFIG_##X##_PARSER)  av_register_codec_parser(&ff_##x##_parser); }
#define REGISTER_BSF(X,x) { \
          extern AVBitStreamFilter ff_##x##_bsf; \
          if(CONFIG_##X##_BSF)     av_register_bitstream_filter(&ff_##x##_bsf); }

void avcodec_register_all(void)
{
    static int initialized;

    if (initialized)
        return;
    initialized = 1;

    /* hardware accelerators */
    REGISTER_HWACCEL (H263_VAAPI, h263_vaapi);
    REGISTER_HWACCEL (H264_DXVA2, h264_dxva2);
    REGISTER_HWACCEL (H264_VAAPI, h264_vaapi);
    REGISTER_HWACCEL (MPEG1_VDPAU, mpeg1_vdpau);
    REGISTER_HWACCEL (MPEG2_DXVA2, mpeg2_dxva2);
    REGISTER_HWACCEL (MPEG2_VAAPI, mpeg2_vaapi);
    REGISTER_HWACCEL (MPEG2_VDPAU, mpeg2_vdpau);
    REGISTER_HWACCEL (MPEG4_VAAPI, mpeg4_vaapi);
    REGISTER_HWACCEL (VC1_DXVA2, vc1_dxva2);
    REGISTER_HWACCEL (VC1_VAAPI, vc1_vaapi);
    REGISTER_HWACCEL (WMV3_DXVA2, wmv3_dxva2);
    REGISTER_HWACCEL (WMV3_VAAPI, wmv3_vaapi);

    /* video codecs */
    REGISTER_ENCODER (A64MULTI, a64multi);
    REGISTER_ENCODER (A64MULTI5, a64multi5);
    REGISTER_DECODER (AASC, aasc);
    REGISTER_DECODER (AMV, amv);
    REGISTER_DECODER (ANM, anm);
    REGISTER_DECODER (ANSI, ansi);
    REGISTER_ENCDEC  (ASV1, asv1);
    REGISTER_ENCDEC  (ASV2, asv2);
    REGISTER_DECODER (AURA, aura);
    REGISTER_DECODER (AURA2, aura2);
    REGISTER_DECODER (AVS, avs);
    REGISTER_DECODER (BETHSOFTVID, bethsoftvid);
    REGISTER_DECODER (BFI, bfi);
    REGISTER_DECODER (BINK, bink);
    REGISTER_ENCDEC  (BMP, bmp);
    REGISTER_DECODER (C93, c93);
    REGISTER_DECODER (CAVS, cavs);
    REGISTER_DECODER (CDGRAPHICS, cdgraphics);
    REGISTER_DECODER (CINEPAK, cinepak);
    REGISTER_DECODER (CLJR, cljr);
    REGISTER_DECODER (CSCD, cscd);
    REGISTER_DECODER (CYUV, cyuv);
    REGISTER_DECODER (DFA, dfa);
    REGISTER_ENCDEC  (DNXHD, dnxhd);
    REGISTER_ENCDEC  (DPX, dpx);
    REGISTER_DECODER (DSICINVIDEO, dsicinvideo);
    REGISTER_ENCDEC  (DVVIDEO, dvvideo);
    REGISTER_DECODER (DXA, dxa);
    REGISTER_DECODER (EACMV, eacmv);
    REGISTER_DECODER (EAMAD, eamad);
    REGISTER_DECODER (EATGQ, eatgq);
    REGISTER_DECODER (EATGV, eatgv);
    REGISTER_DECODER (EATQI, eatqi);
    REGISTER_DECODER (EIGHTBPS, eightbps);
    REGISTER_DECODER (EIGHTSVX_EXP, eightsvx_exp);
    REGISTER_DECODER (EIGHTSVX_FIB, eightsvx_fib);
    REGISTER_DECODER (EIGHTSVX_RAW, eightsvx_raw);
    REGISTER_DECODER (ESCAPE124, escape124);
    REGISTER_ENCDEC  (FFV1, ffv1);
    REGISTER_ENCDEC  (FFVHUFF, ffvhuff);
    REGISTER_ENCDEC  (FLASHSV, flashsv);
    REGISTER_ENCDEC (FLASHSV2, flashsv2);
    REGISTER_DECODER (FLIC, flic);
    REGISTER_ENCDEC  (FLV, flv);
    REGISTER_DECODER (FOURXM, fourxm);
    REGISTER_DECODER (FRAPS, fraps);
    REGISTER_DECODER (FRWU, frwu);
    REGISTER_ENCDEC  (GIF, gif);
    REGISTER_ENCDEC  (H261, h261);
    REGISTER_ENCDEC  (H263, h263);
    REGISTER_DECODER (H263I, h263i);
    REGISTER_ENCODER (H263P, h263p);
    REGISTER_DECODER (H264, h264);
    REGISTER_DECODER (H264_CRYSTALHD, h264_crystalhd);
    REGISTER_DECODER (H264_VDPAU, h264_vdpau);
    REGISTER_ENCDEC  (HUFFYUV, huffyuv);
    REGISTER_DECODER (IDCIN, idcin);
    REGISTER_DECODER (IFF_BYTERUN1, iff_byterun1);
    REGISTER_DECODER (IFF_ILBM, iff_ilbm);
    REGISTER_DECODER (INDEO2, indeo2);
    REGISTER_DECODER (INDEO3, indeo3);
    REGISTER_DECODER (INDEO5, indeo5);
    REGISTER_DECODER (INTERPLAY_VIDEO, interplay_video);
    REGISTER_DECODER (JPEG2000, jpeg2000);
    REGISTER_ENCDEC  (JPEGLS, jpegls);
    REGISTER_DECODER (JV, jv);
    REGISTER_DECODER (KGV1, kgv1);
    REGISTER_DECODER (KMVC, kmvc);
    REGISTER_DECODER (LAGARITH, lagarith);
    REGISTER_ENCODER (LJPEG, ljpeg);
    REGISTER_DECODER (LOCO, loco);
    REGISTER_DECODER (MDEC, mdec);
    REGISTER_DECODER (MIMIC, mimic);
    REGISTER_ENCDEC  (MJPEG, mjpeg);
    REGISTER_DECODER (MJPEGB, mjpegb);
    REGISTER_DECODER (MMVIDEO, mmvideo);
    REGISTER_DECODER (MOTIONPIXELS, motionpixels);
    REGISTER_DECODER (MPEG_XVMC, mpeg_xvmc);
    REGISTER_ENCDEC  (MPEG1VIDEO, mpeg1video);
    REGISTER_ENCDEC  (MPEG2VIDEO, mpeg2video);
    REGISTER_ENCDEC  (MPEG4, mpeg4);
    REGISTER_DECODER (MPEG4_CRYSTALHD, mpeg4_crystalhd);
    REGISTER_DECODER (MPEG4_VDPAU, mpeg4_vdpau);
    REGISTER_DECODER (MPEGVIDEO, mpegvideo);
    REGISTER_DECODER (MPEG_VDPAU, mpeg_vdpau);
    REGISTER_DECODER (MPEG1_VDPAU, mpeg1_vdpau);
    REGISTER_DECODER (MPEG2_CRYSTALHD, mpeg2_crystalhd);
    REGISTER_DECODER (MSMPEG4_CRYSTALHD, msmpeg4_crystalhd);
    REGISTER_DECODER (MSMPEG4V1, msmpeg4v1);
    REGISTER_ENCDEC  (MSMPEG4V2, msmpeg4v2);
    REGISTER_ENCDEC  (MSMPEG4V3, msmpeg4v3);
    REGISTER_DECODER (MSRLE, msrle);
    REGISTER_ENCDEC  (MSVIDEO1, msvideo1);
    REGISTER_DECODER (MSZH, mszh);
    REGISTER_DECODER (MXPEG, mxpeg);
    REGISTER_DECODER (NUV, nuv);
    REGISTER_ENCDEC  (PAM, pam);
    REGISTER_ENCDEC  (PBM, pbm);
    REGISTER_ENCDEC  (PCX, pcx);
    REGISTER_ENCDEC  (PGM, pgm);
    REGISTER_ENCDEC  (PGMYUV, pgmyuv);
    REGISTER_DECODER (PICTOR, pictor);
    REGISTER_ENCDEC  (PNG, png);
    REGISTER_ENCDEC  (PPM, ppm);
    REGISTER_DECODER (PTX, ptx);
    REGISTER_DECODER (QDRAW, qdraw);
    REGISTER_DECODER (QPEG, qpeg);
    REGISTER_ENCDEC  (QTRLE, qtrle);
    REGISTER_DECODER (R10K,  r10k);
    REGISTER_DECODER (R210,  r210);
    REGISTER_ENCDEC  (RAWVIDEO, rawvideo);
    REGISTER_DECODER (RL2, rl2);
    REGISTER_ENCDEC  (ROQ, roq);
    REGISTER_DECODER (RPZA, rpza);
    REGISTER_ENCDEC  (RV10, rv10);
    REGISTER_ENCDEC  (RV20, rv20);
    REGISTER_DECODER (RV30, rv30);
    REGISTER_DECODER (RV40, rv40);
    REGISTER_DECODER (S302M, s302m);
    REGISTER_ENCDEC  (SGI, sgi);
    REGISTER_DECODER (SMACKER, smacker);
    REGISTER_DECODER (SMC, smc);
    REGISTER_ENCDEC  (SNOW, snow);
    REGISTER_DECODER (SP5X, sp5x);
    REGISTER_DECODER (SUNRAST, sunrast);
    REGISTER_ENCDEC  (SVQ1, svq1);
    REGISTER_DECODER (SVQ3, svq3);
    REGISTER_ENCDEC  (TARGA, targa);
    REGISTER_DECODER (THEORA, theora);
    REGISTER_DECODER (THP, thp);
    REGISTER_DECODER (TIERTEXSEQVIDEO, tiertexseqvideo);
    REGISTER_ENCDEC  (TIFF, tiff);
    REGISTER_DECODER (TMV, tmv);
    REGISTER_DECODER (TRUEMOTION1, truemotion1);
    REGISTER_DECODER (TRUEMOTION2, truemotion2);
    REGISTER_DECODER (TSCC, tscc);
    REGISTER_DECODER (TXD, txd);
    REGISTER_DECODER (ULTI, ulti);
    REGISTER_ENCDEC  (V210,  v210);
    REGISTER_DECODER (V210X, v210x);
    REGISTER_DECODER (VB, vb);
    REGISTER_DECODER (VC1, vc1);
    REGISTER_DECODER (VC1_CRYSTALHD, vc1_crystalhd);
    REGISTER_DECODER (VC1_VDPAU, vc1_vdpau);
    REGISTER_DECODER (VC1IMAGE, vc1image);
    REGISTER_DECODER (VCR1, vcr1);
    REGISTER_DECODER (VMDVIDEO, vmdvideo);
    REGISTER_DECODER (VMNC, vmnc);
    REGISTER_DECODER (VP3, vp3);
    REGISTER_DECODER (VP5, vp5);
    REGISTER_DECODER (VP6, vp6);
    REGISTER_DECODER (VP6A, vp6a);
    REGISTER_DECODER (VP6F, vp6f);
    REGISTER_DECODER (VP8, vp8);
    REGISTER_DECODER (VQA, vqa);
    REGISTER_ENCDEC  (WMV1, wmv1);
    REGISTER_ENCDEC  (WMV2, wmv2);
    REGISTER_DECODER (WMV3, wmv3);
    REGISTER_DECODER (WMV3_CRYSTALHD, wmv3_crystalhd);
    REGISTER_DECODER (WMV3_VDPAU, wmv3_vdpau);
    REGISTER_DECODER (WMV3IMAGE, wmv3image);
    REGISTER_DECODER (WNV1, wnv1);
    REGISTER_DECODER (XAN_WC3, xan_wc3);
    REGISTER_DECODER (XAN_WC4, xan_wc4);
    REGISTER_DECODER (XL, xl);
    REGISTER_DECODER (YOP, yop);
    REGISTER_ENCDEC  (ZLIB, zlib);
    REGISTER_ENCDEC  (ZMBV, zmbv);

    /* audio codecs */
    REGISTER_ENCDEC  (AAC, aac);
    REGISTER_DECODER (AAC_LATM, aac_latm);
    REGISTER_ENCDEC  (AC3, ac3);
    REGISTER_ENCODER (AC3_FIXED, ac3_fixed);
    REGISTER_ENCDEC  (ALAC, alac);
    REGISTER_DECODER (ALS, als);
    REGISTER_DECODER (AMRNB, amrnb);
    REGISTER_DECODER (AMRWB, amrwb);
    REGISTER_DECODER (APE, ape);
    REGISTER_DECODER (ATRAC1, atrac1);
    REGISTER_DECODER (ATRAC3, atrac3);
    REGISTER_DECODER (BINKAUDIO_DCT, binkaudio_dct);
    REGISTER_DECODER (BINKAUDIO_RDFT, binkaudio_rdft);
    REGISTER_DECODER (COOK, cook);
    REGISTER_ENCDEC  (DCA, dca);
    REGISTER_DECODER (DSICINAUDIO, dsicinaudio);
    REGISTER_ENCDEC  (EAC3, eac3);
    REGISTER_ENCDEC  (FLAC, flac);
    REGISTER_DECODER (GSM, gsm);
    REGISTER_DECODER (GSM_MS, gsm_ms);
    REGISTER_DECODER (IMC, imc);
    REGISTER_DECODER (MACE3, mace3);
    REGISTER_DECODER (MACE6, mace6);
    REGISTER_DECODER (MLP, mlp);
    REGISTER_DECODER (MP1, mp1);
    REGISTER_DECODER (MP1FLOAT, mp1float);
    REGISTER_ENCDEC  (MP2, mp2);
    REGISTER_DECODER (MP2FLOAT, mp2float);
    REGISTER_DECODER (MP3, mp3);
    REGISTER_DECODER (MP3FLOAT, mp3float);
    REGISTER_DECODER (MP3ADU, mp3adu);
    REGISTER_DECODER (MP3ADUFLOAT, mp3adufloat);
    REGISTER_DECODER (MP3ON4, mp3on4);
    REGISTER_DECODER (MP3ON4FLOAT, mp3on4float);
    REGISTER_DECODER (MPC7, mpc7);
    REGISTER_DECODER (MPC8, mpc8);
    REGISTER_ENCDEC  (NELLYMOSER, nellymoser);
    REGISTER_DECODER (QCELP, qcelp);
    REGISTER_DECODER (QDM2, qdm2);
    REGISTER_ENCDEC  (RA_144, ra_144);
    REGISTER_DECODER (RA_288, ra_288);
    REGISTER_DECODER (SHORTEN, shorten);
    REGISTER_DECODER (SIPR, sipr);
    REGISTER_DECODER (SMACKAUD, smackaud);
    REGISTER_ENCDEC  (SONIC, sonic);
    REGISTER_ENCODER (SONIC_LS, sonic_ls);
    REGISTER_DECODER (TRUEHD, truehd);
    REGISTER_DECODER (TRUESPEECH, truespeech);
    REGISTER_DECODER (TTA, tta);
    REGISTER_DECODER (TWINVQ, twinvq);
    REGISTER_DECODER (VMDAUDIO, vmdaudio);
    REGISTER_ENCDEC  (VORBIS, vorbis);
    REGISTER_DECODER (WAVPACK, wavpack);
    REGISTER_DECODER (WMAPRO, wmapro);
    REGISTER_ENCDEC  (WMAV1, wmav1);
    REGISTER_ENCDEC  (WMAV2, wmav2);
    REGISTER_DECODER (WMAVOICE, wmavoice);
    REGISTER_DECODER (WS_SND1, ws_snd1);

    /* PCM codecs */
    REGISTER_ENCDEC  (PCM_ALAW, pcm_alaw);
    REGISTER_DECODER (PCM_BLURAY, pcm_bluray);
    REGISTER_DECODER (PCM_DVD, pcm_dvd);
    REGISTER_ENCDEC  (PCM_F32BE, pcm_f32be);
    REGISTER_ENCDEC  (PCM_F32LE, pcm_f32le);
    REGISTER_ENCDEC  (PCM_F64BE, pcm_f64be);
    REGISTER_ENCDEC  (PCM_F64LE, pcm_f64le);
    REGISTER_DECODER (PCM_LXF, pcm_lxf);
    REGISTER_ENCDEC  (PCM_MULAW, pcm_mulaw);
    REGISTER_ENCDEC  (PCM_S8, pcm_s8);
    REGISTER_ENCDEC  (PCM_S16BE, pcm_s16be);
    REGISTER_ENCDEC  (PCM_S16LE, pcm_s16le);
    REGISTER_DECODER (PCM_S16LE_PLANAR, pcm_s16le_planar);
    REGISTER_ENCDEC  (PCM_S24BE, pcm_s24be);
    REGISTER_ENCDEC  (PCM_S24DAUD, pcm_s24daud);
    REGISTER_ENCDEC  (PCM_S24LE, pcm_s24le);
    REGISTER_ENCDEC  (PCM_S32BE, pcm_s32be);
    REGISTER_ENCDEC  (PCM_S32LE, pcm_s32le);
    REGISTER_ENCDEC  (PCM_U8, pcm_u8);
    REGISTER_ENCDEC  (PCM_U16BE, pcm_u16be);
    REGISTER_ENCDEC  (PCM_U16LE, pcm_u16le);
    REGISTER_ENCDEC  (PCM_U24BE, pcm_u24be);
    REGISTER_ENCDEC  (PCM_U24LE, pcm_u24le);
    REGISTER_ENCDEC  (PCM_U32BE, pcm_u32be);
    REGISTER_ENCDEC  (PCM_U32LE, pcm_u32le);
    REGISTER_ENCDEC  (PCM_ZORK , pcm_zork);

    /* DPCM codecs */
    REGISTER_DECODER (INTERPLAY_DPCM, interplay_dpcm);
    REGISTER_ENCDEC  (ROQ_DPCM, roq_dpcm);
    REGISTER_DECODER (SOL_DPCM, sol_dpcm);
    REGISTER_DECODER (XAN_DPCM, xan_dpcm);

    /* ADPCM codecs */
    REGISTER_DECODER (ADPCM_4XM, adpcm_4xm);
    REGISTER_ENCDEC  (ADPCM_ADX, adpcm_adx);
    REGISTER_DECODER (ADPCM_CT, adpcm_ct);
    REGISTER_DECODER (ADPCM_EA, adpcm_ea);
    REGISTER_DECODER (ADPCM_EA_MAXIS_XA, adpcm_ea_maxis_xa);
    REGISTER_DECODER (ADPCM_EA_R1, adpcm_ea_r1);
    REGISTER_DECODER (ADPCM_EA_R2, adpcm_ea_r2);
    REGISTER_DECODER (ADPCM_EA_R3, adpcm_ea_r3);
    REGISTER_DECODER (ADPCM_EA_XAS, adpcm_ea_xas);
    REGISTER_ENCDEC  (ADPCM_G722, adpcm_g722);
    REGISTER_ENCDEC  (ADPCM_G726, adpcm_g726);
    REGISTER_DECODER (ADPCM_IMA_AMV, adpcm_ima_amv);
    REGISTER_DECODER (ADPCM_IMA_DK3, adpcm_ima_dk3);
    REGISTER_DECODER (ADPCM_IMA_DK4, adpcm_ima_dk4);
    REGISTER_DECODER (ADPCM_IMA_EA_EACS, adpcm_ima_ea_eacs);
    REGISTER_DECODER (ADPCM_IMA_EA_SEAD, adpcm_ima_ea_sead);
    REGISTER_DECODER (ADPCM_IMA_ISS, adpcm_ima_iss);
    REGISTER_ENCDEC  (ADPCM_IMA_QT, adpcm_ima_qt);
    REGISTER_DECODER (ADPCM_IMA_SMJPEG, adpcm_ima_smjpeg);
    REGISTER_ENCDEC  (ADPCM_IMA_WAV, adpcm_ima_wav);
    REGISTER_DECODER (ADPCM_IMA_WS, adpcm_ima_ws);
    REGISTER_ENCDEC  (ADPCM_MS, adpcm_ms);
    REGISTER_DECODER (ADPCM_SBPRO_2, adpcm_sbpro_2);
    REGISTER_DECODER (ADPCM_SBPRO_3, adpcm_sbpro_3);
    REGISTER_DECODER (ADPCM_SBPRO_4, adpcm_sbpro_4);
    REGISTER_ENCDEC  (ADPCM_SWF, adpcm_swf);
    REGISTER_DECODER (ADPCM_THP, adpcm_thp);
    REGISTER_DECODER (ADPCM_XA, adpcm_xa);
    REGISTER_ENCDEC  (ADPCM_YAMAHA, adpcm_yamaha);

    /* subtitles */
    REGISTER_ENCDEC  (ASS, ass);
    REGISTER_ENCDEC  (DVBSUB, dvbsub);
    REGISTER_ENCDEC  (DVDSUB, dvdsub);
    REGISTER_DECODER (PGSSUB, pgssub);
    REGISTER_ENCDEC  (SRT, srt);
    REGISTER_ENCDEC  (XSUB, xsub);

    /* external libraries */
    REGISTER_DECODER (LIBCELT, libcelt);
    REGISTER_ENCDEC  (LIBDIRAC, libdirac);
    REGISTER_ENCODER (LIBFAAC, libfaac);
    REGISTER_ENCDEC  (LIBGSM, libgsm);
    REGISTER_ENCDEC  (LIBGSM_MS, libgsm_ms);
    REGISTER_ENCODER (LIBMP3LAME, libmp3lame);
    REGISTER_ENCDEC  (LIBOPENCORE_AMRNB, libopencore_amrnb);
    REGISTER_DECODER (LIBOPENCORE_AMRWB, libopencore_amrwb);
    REGISTER_DECODER (LIBOPENJPEG, libopenjpeg);
    REGISTER_ENCDEC  (LIBSCHROEDINGER, libschroedinger);
<<<<<<< HEAD
    REGISTER_ENCDEC  (LIBSPEEX, libspeex);
=======
    REGISTER_DECODER (LIBSPEEX, libspeex);
    REGISTER_DECODER (LIBSTAGEFRIGHT_H264, libstagefright_h264);
>>>>>>> 9c29ab58
    REGISTER_ENCODER (LIBTHEORA, libtheora);
    REGISTER_ENCODER (LIBVO_AACENC, libvo_aacenc);
    REGISTER_ENCODER (LIBVO_AMRWBENC, libvo_amrwbenc);
    REGISTER_ENCODER (LIBVORBIS, libvorbis);
    REGISTER_ENCDEC  (LIBVPX, libvpx);
    REGISTER_ENCODER (LIBX264, libx264);
    REGISTER_ENCODER (LIBXAVS, libxavs);
    REGISTER_ENCODER (LIBXVID, libxvid);

    /* parsers */
    REGISTER_PARSER  (AAC, aac);
    REGISTER_PARSER  (AAC_LATM, aac_latm);
    REGISTER_PARSER  (AC3, ac3);
    REGISTER_PARSER  (CAVSVIDEO, cavsvideo);
    REGISTER_PARSER  (DCA, dca);
    REGISTER_PARSER  (DIRAC, dirac);
    REGISTER_PARSER  (DNXHD, dnxhd);
    REGISTER_PARSER  (DVBSUB, dvbsub);
    REGISTER_PARSER  (DVDSUB, dvdsub);
    REGISTER_PARSER  (FLAC, flac);
    REGISTER_PARSER  (H261, h261);
    REGISTER_PARSER  (H263, h263);
    REGISTER_PARSER  (H264, h264);
    REGISTER_PARSER  (MJPEG, mjpeg);
    REGISTER_PARSER  (MLP, mlp);
    REGISTER_PARSER  (MPEG4VIDEO, mpeg4video);
    REGISTER_PARSER  (MPEGAUDIO, mpegaudio);
    REGISTER_PARSER  (MPEGVIDEO, mpegvideo);
    REGISTER_PARSER  (PNM, pnm);
    REGISTER_PARSER  (RV30, rv30);
    REGISTER_PARSER  (RV40, rv40);
    REGISTER_PARSER  (VC1, vc1);
    REGISTER_PARSER  (VP3, vp3);
    REGISTER_PARSER  (VP8, vp8);

    /* bitstream filters */
    REGISTER_BSF     (AAC_ADTSTOASC, aac_adtstoasc);
    REGISTER_BSF     (CHOMP, chomp);
    REGISTER_BSF     (DUMP_EXTRADATA, dump_extradata);
    REGISTER_BSF     (H264_MP4TOANNEXB, h264_mp4toannexb);
    REGISTER_BSF     (IMX_DUMP_HEADER, imx_dump_header);
    REGISTER_BSF     (MJPEG2JPEG, mjpeg2jpeg);
    REGISTER_BSF     (MJPEGA_DUMP_HEADER, mjpega_dump_header);
    REGISTER_BSF     (MP3_HEADER_COMPRESS, mp3_header_compress);
    REGISTER_BSF     (MP3_HEADER_DECOMPRESS, mp3_header_decompress);
    REGISTER_BSF     (MOV2TEXTSUB, mov2textsub);
    REGISTER_BSF     (NOISE, noise);
    REGISTER_BSF     (REMOVE_EXTRADATA, remove_extradata);
    REGISTER_BSF     (TEXT2MOVSUB, text2movsub);
}
<|MERGE_RESOLUTION|>--- conflicted
+++ resolved
@@ -381,12 +381,8 @@
     REGISTER_DECODER (LIBOPENCORE_AMRWB, libopencore_amrwb);
     REGISTER_DECODER (LIBOPENJPEG, libopenjpeg);
     REGISTER_ENCDEC  (LIBSCHROEDINGER, libschroedinger);
-<<<<<<< HEAD
     REGISTER_ENCDEC  (LIBSPEEX, libspeex);
-=======
-    REGISTER_DECODER (LIBSPEEX, libspeex);
     REGISTER_DECODER (LIBSTAGEFRIGHT_H264, libstagefright_h264);
->>>>>>> 9c29ab58
     REGISTER_ENCODER (LIBTHEORA, libtheora);
     REGISTER_ENCODER (LIBVO_AACENC, libvo_aacenc);
     REGISTER_ENCODER (LIBVO_AMRWBENC, libvo_amrwbenc);
