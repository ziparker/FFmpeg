--- conflicted
+++ resolved
@@ -1480,14 +1480,11 @@
 { "left_side",  NULL, 0, AV_OPT_TYPE_CONST, { .i64 = FLAC_CHMODE_LEFT_SIDE   }, INT_MIN, INT_MAX, FLAGS, "ch_mode" },
 { "right_side", NULL, 0, AV_OPT_TYPE_CONST, { .i64 = FLAC_CHMODE_RIGHT_SIDE  }, INT_MIN, INT_MAX, FLAGS, "ch_mode" },
 { "mid_side",   NULL, 0, AV_OPT_TYPE_CONST, { .i64 = FLAC_CHMODE_MID_SIDE    }, INT_MIN, INT_MAX, FLAGS, "ch_mode" },
-<<<<<<< HEAD
 { "exact_rice_parameters", "Calculate rice parameters exactly", offsetof(FlacEncodeContext, options.exact_rice_parameters), AV_OPT_TYPE_BOOL, { .i64 = 0 }, 0, 1, FLAGS },
 { "multi_dim_quant",       "Multi-dimensional quantization",    offsetof(FlacEncodeContext, options.multi_dim_quant),       AV_OPT_TYPE_BOOL, { .i64 = 0 }, 0, 1, FLAGS },
-=======
 { "min_prediction_order", NULL, offsetof(FlacEncodeContext, options.min_prediction_order), AV_OPT_TYPE_INT, { .i64 = 0 }, MIN_LPC_ORDER, MAX_LPC_ORDER, FLAGS },
 { "max_prediction_order", NULL, offsetof(FlacEncodeContext, options.max_prediction_order), AV_OPT_TYPE_INT, { .i64 = 0 }, MIN_LPC_ORDER, MAX_LPC_ORDER, FLAGS },
 
->>>>>>> 243df135
 { NULL },
 };
 
