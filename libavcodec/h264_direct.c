--- conflicted
+++ resolved
@@ -49,14 +49,8 @@
 
 void ff_h264_direct_dist_scale_factor(H264Context *const h)
 {
-<<<<<<< HEAD
-    const int poc  = h->picture_structure == PICT_FRAME ?
-        h->cur_pic_ptr->poc :
-        h->cur_pic_ptr->field_poc[h->picture_structure == PICT_BOTTOM_FIELD];
-=======
     const int poc  = FIELD_PICTURE(h) ? h->cur_pic_ptr->field_poc[h->picture_structure == PICT_BOTTOM_FIELD]
                                       : h->cur_pic_ptr->poc;
->>>>>>> c39059be
     const int poc1 = h->ref_list[1][0].poc;
     int i, field;
 
