--- conflicted
+++ resolved
@@ -41,13 +41,8 @@
     int A[367], B[367], C[365], N[367];
     int limit, reset, bpp, qbpp, maxval, range;
     int near, twonear;
-<<<<<<< HEAD
     int run_index[4];
-}JLSState;
-=======
-    int run_index[3];
 } JLSState;
->>>>>>> ff4fc5ef
 
 extern const uint8_t ff_log2_run[32];
 
@@ -101,15 +96,11 @@
     state->N[Q]++;
 }
 
-<<<<<<< HEAD
-static inline int ff_jpegls_update_state_regular(JLSState *state, int Q, int err){
-    if(FFABS(err) > 0xFFFF)
-        return -0x10000;
-=======
 static inline int ff_jpegls_update_state_regular(JLSState *state,
                                                  int Q, int err)
 {
->>>>>>> ff4fc5ef
+    if(FFABS(err) > 0xFFFF)
+        return -0x10000;
     state->A[Q] += FFABS(err);
     err         *= state->twonear;
     state->B[Q] += err;
