/*
 * 8088flex TMV video decoder
 * Copyright (c) 2009 Daniel Verkamp <daniel at drv.nu>
 *
 * This file is part of FFmpeg.
 *
 * FFmpeg is free software; you can redistribute it and/or
 * modify it under the terms of the GNU Lesser General Public
 * License as published by the Free Software Foundation; either
 * version 2.1 of the License, or (at your option) any later version.
 *
 * FFmpeg is distributed in the hope that it will be useful,
 * but WITHOUT ANY WARRANTY; without even the implied warranty of
 * MERCHANTABILITY or FITNESS FOR A PARTICULAR PURPOSE.  See the GNU
 * Lesser General Public License for more details.
 *
 * You should have received a copy of the GNU Lesser General Public
 * License along with FFmpeg; if not, write to the Free Software
 * Foundation, Inc., 51 Franklin Street, Fifth Floor, Boston, MA 02110-1301 USA
 */

/**
 * @file
 * 8088flex TMV video decoder
 * @author Daniel Verkamp
 * @see http://www.oldskool.org/pc/8088_Corruption
 */

#include <string.h>

#include "avcodec.h"
#include "libavutil/internal.h"
#include "libavutil/xga_font_data.h"

#include "cga_data.h"

typedef struct TMVContext {
    AVFrame pic;
} TMVContext;

static int tmv_decode_frame(AVCodecContext *avctx, void *data,
                            int *data_size, AVPacket *avpkt)
{
    TMVContext *tmv    = avctx->priv_data;
    const uint8_t *src = avpkt->data;
    uint8_t *dst;
    unsigned char_cols = avctx->width >> 3;
    unsigned char_rows = avctx->height >> 3;
    unsigned x, y, fg, bg, c;

    if (tmv->pic.data[0])
        avctx->release_buffer(avctx, &tmv->pic);

    if (avctx->get_buffer(avctx, &tmv->pic) < 0) {
        av_log(avctx, AV_LOG_ERROR, "get_buffer() failed\n");
        return -1;
    }

    if (avpkt->size < 2*char_rows*char_cols) {
        av_log(avctx, AV_LOG_ERROR,
               "Input buffer too small, truncated sample?\n");
        *data_size = 0;
        return -1;
    }

    tmv->pic.pict_type = AV_PICTURE_TYPE_I;
    tmv->pic.key_frame = 1;
    dst                = tmv->pic.data[0];

    tmv->pic.palette_has_changed = 1;
    memcpy(tmv->pic.data[1], ff_cga_palette, 16 * 4);

    for (y = 0; y < char_rows; y++) {
        for (x = 0; x < char_cols; x++) {
            c  = *src++;
            bg = *src  >> 4;
            fg = *src++ & 0xF;
            ff_draw_pc_font(dst + x * 8, tmv->pic.linesize[0],
                            avpriv_cga_font, 8, c, fg, bg);
        }
        dst += tmv->pic.linesize[0] * 8;
    }

    *data_size = sizeof(AVFrame);
    *(AVFrame *)data = tmv->pic;
    return avpkt->size;
}

static av_cold int tmv_decode_init(AVCodecContext *avctx)
{
<<<<<<< HEAD
    TMVContext *tmv = avctx->priv_data;
    avctx->pix_fmt = PIX_FMT_PAL8;
    avcodec_get_frame_defaults(&tmv->pic);
=======
    avctx->pix_fmt = AV_PIX_FMT_PAL8;
>>>>>>> 716d413c
    return 0;
}

static av_cold int tmv_decode_close(AVCodecContext *avctx)
{
    TMVContext *tmv = avctx->priv_data;

    if (tmv->pic.data[0])
        avctx->release_buffer(avctx, &tmv->pic);

    return 0;
}

AVCodec ff_tmv_decoder = {
    .name           = "tmv",
    .type           = AVMEDIA_TYPE_VIDEO,
    .id             = AV_CODEC_ID_TMV,
    .priv_data_size = sizeof(TMVContext),
    .init           = tmv_decode_init,
    .close          = tmv_decode_close,
    .decode         = tmv_decode_frame,
    .capabilities   = CODEC_CAP_DR1,
    .long_name      = NULL_IF_CONFIG_SMALL("8088flex TMV"),
};<|MERGE_RESOLUTION|>--- conflicted
+++ resolved
@@ -88,13 +88,9 @@
 
 static av_cold int tmv_decode_init(AVCodecContext *avctx)
 {
-<<<<<<< HEAD
     TMVContext *tmv = avctx->priv_data;
-    avctx->pix_fmt = PIX_FMT_PAL8;
+    avctx->pix_fmt = AV_PIX_FMT_PAL8;
     avcodec_get_frame_defaults(&tmv->pic);
-=======
-    avctx->pix_fmt = AV_PIX_FMT_PAL8;
->>>>>>> 716d413c
     return 0;
 }
 
