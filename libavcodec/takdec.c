/*
 * TAK decoder
 * Copyright (c) 2012 Paul B Mahol
 *
 * This file is part of FFmpeg.
 *
 * FFmpeg is free software; you can redistribute it and/or
 * modify it under the terms of the GNU Lesser General Public
 * License as published by the Free Software Foundation; either
 * version 2.1 of the License, or (at your option) any later version.
 *
 * FFmpeg is distributed in the hope that it will be useful,
 * but WITHOUT ANY WARRANTY; without even the implied warranty of
 * MERCHANTABILITY or FITNESS FOR A PARTICULAR PURPOSE.  See the GNU
 * Lesser General Public License for more details.
 *
 * You should have received a copy of the GNU Lesser General Public
 * License along with FFmpeg; if not, write to the Free Software
 * Foundation, Inc., 51 Franklin Street, Fifth Floor, Boston, MA 02110-1301 USA
 */

/**
 * @file
 * TAK (Tom's lossless Audio Kompressor) decoder
 * @author Paul B Mahol
 */

#include "libavutil/internal.h"
#include "libavutil/samplefmt.h"
#include "tak.h"
#include "avcodec.h"
#include "dsputil.h"
#include "internal.h"
#include "unary.h"

#define MAX_SUBFRAMES     8                         ///< max number of subframes per channel
#define MAX_PREDICTORS  256

typedef struct MCDParam {
    int8_t present;                                 ///< decorrelation parameter availability for this channel
    int8_t index;                                   ///< index into array of decorrelation types
    int8_t chan1;
    int8_t chan2;
} MCDParam;

typedef struct TAKDecContext {
<<<<<<< HEAD
    AVCodecContext *avctx;                          ///< parent AVCodecContext
    AVFrame         frame;                          ///< AVFrame for decoded output
=======
    AVCodecContext *avctx;                          // parent AVCodecContext
>>>>>>> 4a2b26fc
    DSPContext      dsp;
    TAKStreamInfo   ti;
    GetBitContext   gb;                             ///< bitstream reader initialized to start at the current frame

    int             uval;
    int             nb_samples;                     ///< number of samples in the current frame
    uint8_t        *decode_buffer;
    unsigned int    decode_buffer_size;
    int32_t        *decoded[TAK_MAX_CHANNELS];      ///< decoded samples for each channel

    int8_t          lpc_mode[TAK_MAX_CHANNELS];
    int8_t          sample_shift[TAK_MAX_CHANNELS]; ///< shift applied to every sample in the channel
    int16_t         predictors[MAX_PREDICTORS];
    int             nb_subframes;                   ///< number of subframes in the current frame
    int16_t         subframe_len[MAX_SUBFRAMES];    ///< subframe length in samples
    int             subframe_scale;

    int8_t          dmode;                          ///< channel decorrelation type in the current frame

    MCDParam        mcdparams[TAK_MAX_CHANNELS];    ///< multichannel decorrelation parameters

    int8_t          coding_mode[128];
    DECLARE_ALIGNED(16, int16_t, filter)[MAX_PREDICTORS];
    DECLARE_ALIGNED(16, int16_t, residues)[544];
} TAKDecContext;

static const int8_t mc_dmodes[] = { 1, 3, 4, 6, };

static const uint16_t predictor_sizes[] = {
    4, 8, 12, 16, 24, 32, 48, 64, 80, 96, 128, 160, 192, 224, 256, 0,
};

static const struct CParam {
    int init;
    int escape;
    int scale;
    int aescape;
    int bias;
} xcodes[50] = {
    { 0x01, 0x0000001, 0x0000001, 0x0000003, 0x0000008 },
    { 0x02, 0x0000003, 0x0000001, 0x0000007, 0x0000006 },
    { 0x03, 0x0000005, 0x0000002, 0x000000E, 0x000000D },
    { 0x03, 0x0000003, 0x0000003, 0x000000D, 0x0000018 },
    { 0x04, 0x000000B, 0x0000004, 0x000001C, 0x0000019 },
    { 0x04, 0x0000006, 0x0000006, 0x000001A, 0x0000030 },
    { 0x05, 0x0000016, 0x0000008, 0x0000038, 0x0000032 },
    { 0x05, 0x000000C, 0x000000C, 0x0000034, 0x0000060 },
    { 0x06, 0x000002C, 0x0000010, 0x0000070, 0x0000064 },
    { 0x06, 0x0000018, 0x0000018, 0x0000068, 0x00000C0 },
    { 0x07, 0x0000058, 0x0000020, 0x00000E0, 0x00000C8 },
    { 0x07, 0x0000030, 0x0000030, 0x00000D0, 0x0000180 },
    { 0x08, 0x00000B0, 0x0000040, 0x00001C0, 0x0000190 },
    { 0x08, 0x0000060, 0x0000060, 0x00001A0, 0x0000300 },
    { 0x09, 0x0000160, 0x0000080, 0x0000380, 0x0000320 },
    { 0x09, 0x00000C0, 0x00000C0, 0x0000340, 0x0000600 },
    { 0x0A, 0x00002C0, 0x0000100, 0x0000700, 0x0000640 },
    { 0x0A, 0x0000180, 0x0000180, 0x0000680, 0x0000C00 },
    { 0x0B, 0x0000580, 0x0000200, 0x0000E00, 0x0000C80 },
    { 0x0B, 0x0000300, 0x0000300, 0x0000D00, 0x0001800 },
    { 0x0C, 0x0000B00, 0x0000400, 0x0001C00, 0x0001900 },
    { 0x0C, 0x0000600, 0x0000600, 0x0001A00, 0x0003000 },
    { 0x0D, 0x0001600, 0x0000800, 0x0003800, 0x0003200 },
    { 0x0D, 0x0000C00, 0x0000C00, 0x0003400, 0x0006000 },
    { 0x0E, 0x0002C00, 0x0001000, 0x0007000, 0x0006400 },
    { 0x0E, 0x0001800, 0x0001800, 0x0006800, 0x000C000 },
    { 0x0F, 0x0005800, 0x0002000, 0x000E000, 0x000C800 },
    { 0x0F, 0x0003000, 0x0003000, 0x000D000, 0x0018000 },
    { 0x10, 0x000B000, 0x0004000, 0x001C000, 0x0019000 },
    { 0x10, 0x0006000, 0x0006000, 0x001A000, 0x0030000 },
    { 0x11, 0x0016000, 0x0008000, 0x0038000, 0x0032000 },
    { 0x11, 0x000C000, 0x000C000, 0x0034000, 0x0060000 },
    { 0x12, 0x002C000, 0x0010000, 0x0070000, 0x0064000 },
    { 0x12, 0x0018000, 0x0018000, 0x0068000, 0x00C0000 },
    { 0x13, 0x0058000, 0x0020000, 0x00E0000, 0x00C8000 },
    { 0x13, 0x0030000, 0x0030000, 0x00D0000, 0x0180000 },
    { 0x14, 0x00B0000, 0x0040000, 0x01C0000, 0x0190000 },
    { 0x14, 0x0060000, 0x0060000, 0x01A0000, 0x0300000 },
    { 0x15, 0x0160000, 0x0080000, 0x0380000, 0x0320000 },
    { 0x15, 0x00C0000, 0x00C0000, 0x0340000, 0x0600000 },
    { 0x16, 0x02C0000, 0x0100000, 0x0700000, 0x0640000 },
    { 0x16, 0x0180000, 0x0180000, 0x0680000, 0x0C00000 },
    { 0x17, 0x0580000, 0x0200000, 0x0E00000, 0x0C80000 },
    { 0x17, 0x0300000, 0x0300000, 0x0D00000, 0x1800000 },
    { 0x18, 0x0B00000, 0x0400000, 0x1C00000, 0x1900000 },
    { 0x18, 0x0600000, 0x0600000, 0x1A00000, 0x3000000 },
    { 0x19, 0x1600000, 0x0800000, 0x3800000, 0x3200000 },
    { 0x19, 0x0C00000, 0x0C00000, 0x3400000, 0x6000000 },
    { 0x1A, 0x2C00000, 0x1000000, 0x7000000, 0x6400000 },
    { 0x1A, 0x1800000, 0x1800000, 0x6800000, 0xC000000 },
};

static int set_bps_params(AVCodecContext *avctx)
{
    switch (avctx->bits_per_raw_sample) {
    case 8:
        avctx->sample_fmt = AV_SAMPLE_FMT_U8P;
        break;
    case 16:
        avctx->sample_fmt = AV_SAMPLE_FMT_S16P;
        break;
    case 24:
        avctx->sample_fmt = AV_SAMPLE_FMT_S32P;
        break;
    default:
        av_log(avctx, AV_LOG_ERROR, "invalid/unsupported bits per sample: %d\n",
               avctx->bits_per_raw_sample);
        return AVERROR_INVALIDDATA;
    }

    return 0;
}

static void set_sample_rate_params(AVCodecContext *avctx)
{
    TAKDecContext *s  = avctx->priv_data;
    int shift         = 3 - (avctx->sample_rate / 11025);
    shift             = FFMAX(0, shift);
    s->uval           = FFALIGN(avctx->sample_rate + 511 >> 9, 4) << shift;
    s->subframe_scale = FFALIGN(avctx->sample_rate + 511 >> 9, 4) << 1;
}

static av_cold int tak_decode_init(AVCodecContext *avctx)
{
    TAKDecContext *s = avctx->priv_data;

    ff_tak_init_crc();
    ff_dsputil_init(&s->dsp, avctx);

    s->avctx = avctx;
<<<<<<< HEAD
    avcodec_get_frame_defaults(&s->frame);
    avctx->coded_frame = &s->frame;
    avctx->bits_per_raw_sample = avctx->bits_per_coded_sample;
=======
>>>>>>> 4a2b26fc

    set_sample_rate_params(avctx);

    return set_bps_params(avctx);
}

static void decode_lpc(int32_t *coeffs, int mode, int length)
{
    int i;

    if (length < 2)
        return;

    if (mode == 1) {
        int a1 = *coeffs++;
        for (i = 0; i < length - 1 >> 1; i++) {
            *coeffs   += a1;
            coeffs[1] += *coeffs;
            a1         = coeffs[1];
            coeffs    += 2;
        }
        if (length - 1 & 1)
            *coeffs += a1;
    } else if (mode == 2) {
        int a1    = coeffs[1];
        int a2    = a1 + *coeffs;
        coeffs[1] = a2;
        if (length > 2) {
            coeffs += 2;
            for (i = 0; i < length - 2 >> 1; i++) {
                int a3    = *coeffs + a1;
                int a4    = a3 + a2;
                *coeffs   = a4;
                a1        = coeffs[1] + a3;
                a2        = a1 + a4;
                coeffs[1] = a2;
                coeffs   += 2;
            }
            if (length & 1)
                *coeffs += a1 + a2;
        }
    } else if (mode == 3) {
        int a1    = coeffs[1];
        int a2    = a1 + *coeffs;
        coeffs[1] = a2;
        if (length > 2) {
            int a3  = coeffs[2];
            int a4  = a3 + a1;
            int a5  = a4 + a2;
            coeffs += 3;
            for (i = 0; i < length - 3; i++) {
                a3     += *coeffs;
                a4     += a3;
                a5     += a4;
                *coeffs = a5;
                coeffs++;
            }
        }
    }
}

static int decode_segment(TAKDecContext *s, int8_t mode, int32_t *decoded, int len)
{
    struct CParam code;
    GetBitContext *gb = &s->gb;
    int i;

    if (!mode) {
        memset(decoded, 0, len * sizeof(*decoded));
        return 0;
    }

    if (mode > FF_ARRAY_ELEMS(xcodes))
        return AVERROR_INVALIDDATA;
    code = xcodes[mode - 1];

    for (i = 0; i < len; i++) {
        int x = get_bits_long(gb, code.init);
        if (x >= code.escape && get_bits1(gb)) {
            x |= 1 << code.init;
            if (x >= code.aescape) {
                int scale = get_unary(gb, 1, 9);
                if (scale == 9) {
                    int scale_bits = get_bits(gb, 3);
                    if (scale_bits > 0) {
                        if (scale_bits == 7) {
                            scale_bits += get_bits(gb, 5);
                            if (scale_bits > 29)
                                return AVERROR_INVALIDDATA;
                        }
                        scale = get_bits_long(gb, scale_bits) + 1;
                        x    += code.scale * scale;
                    }
                    x += code.bias;
                } else
                    x += code.scale * scale - code.escape;
            } else
                x -= code.escape;
        }
        decoded[i] = (x >> 1) ^ -(x & 1);
    }

    return 0;
}

static int decode_residues(TAKDecContext *s, int32_t *decoded, int length)
{
    GetBitContext *gb = &s->gb;
    int i, mode, ret;

    if (length > s->nb_samples)
        return AVERROR_INVALIDDATA;

    if (get_bits1(gb)) {
        int wlength, rval;

        wlength = length / s->uval;

        rval = length - (wlength * s->uval);

        if (rval < s->uval / 2)
            rval += s->uval;
        else
            wlength++;

        if (wlength <= 1 || wlength > 128)
            return AVERROR_INVALIDDATA;

        s->coding_mode[0] = mode = get_bits(gb, 6);

        for (i = 1; i < wlength; i++) {
            int c = get_unary(gb, 1, 6);

            switch (c) {
            case 6:
                mode = get_bits(gb, 6);
                break;
            case 5:
            case 4:
            case 3: {
                /* mode += sign ? (1 - c) : (c - 1) */
                int sign = get_bits1(gb);
                mode    += (-sign ^ (c - 1)) + sign;
                break;
            }
            case 2:
                mode++;
                break;
            case 1:
                mode--;
                break;
            }
            s->coding_mode[i] = mode;
        }

        i = 0;
        while (i < wlength) {
            int len = 0;

            mode = s->coding_mode[i];
            do {
                if (i >= wlength - 1)
                    len += rval;
                else
                    len += s->uval;
                i++;

                if (i == wlength)
                    break;
            } while (s->coding_mode[i] == mode);

            if ((ret = decode_segment(s, mode, decoded, len)) < 0)
                return ret;
            decoded += len;
        }
    } else {
        mode = get_bits(gb, 6);
        if ((ret = decode_segment(s, mode, decoded, length)) < 0)
            return ret;
    }

    return 0;
}

static int get_bits_esc4(GetBitContext *gb)
{
    if (get_bits1(gb))
        return get_bits(gb, 4) + 1;
    else
        return 0;
}

static int decode_subframe(TAKDecContext *s, int32_t *decoded,
                           int subframe_size, int prev_subframe_size)
{
    GetBitContext *gb = &s->gb;
    int tmp, x, y, i, j, ret = 0;
    int dshift, size, filter_quant, filter_order;
    int tfilter[MAX_PREDICTORS];

    if (!get_bits1(gb))
        return decode_residues(s, decoded, subframe_size);

    filter_order = predictor_sizes[get_bits(gb, 4)];

    if (prev_subframe_size > 0 && get_bits1(gb)) {
        if (filter_order > prev_subframe_size)
            return AVERROR_INVALIDDATA;

        decoded       -= filter_order;
        subframe_size += filter_order;

        if (filter_order > subframe_size)
            return AVERROR_INVALIDDATA;
    } else {
        int lpc_mode;

        if (filter_order > subframe_size)
            return AVERROR_INVALIDDATA;

        lpc_mode = get_bits(gb, 2);
        if (lpc_mode > 2)
            return AVERROR_INVALIDDATA;

        if ((ret = decode_residues(s, decoded, filter_order)) < 0)
            return ret;

        if (lpc_mode)
            decode_lpc(decoded, lpc_mode, filter_order);
    }

    dshift = get_bits_esc4(gb);
    size   = get_bits1(gb) + 6;

    filter_quant = 10;
    if (get_bits1(gb)) {
        filter_quant -= get_bits(gb, 3) + 1;
        if (filter_quant < 3)
            return AVERROR_INVALIDDATA;
    }

    s->predictors[0] = get_sbits(gb, 10);
    s->predictors[1] = get_sbits(gb, 10);
    s->predictors[2] = get_sbits(gb, size) << (10 - size);
    s->predictors[3] = get_sbits(gb, size) << (10 - size);
    if (filter_order > 4) {
        tmp = size - get_bits1(gb);

        for (i = 4; i < filter_order; i++) {
            if (!(i & 3))
                x = tmp - get_bits(gb, 2);
            s->predictors[i] = get_sbits(gb, x) << (10 - size);
        }
    }

    tfilter[0] = s->predictors[0] << 6;
    for (i = 1; i < filter_order; i++) {
        int32_t *p1 = &tfilter[0];
        int32_t *p2 = &tfilter[i - 1];

        for (j = 0; j < (i + 1) / 2; j++) {
            x     = *p1 + (s->predictors[i] * *p2 + 256 >> 9);
            *p2  += s->predictors[i] * *p1 + 256 >> 9;
            *p1++ = x;
            p2--;
        }

        tfilter[i] = s->predictors[i] << 6;
    }

    x = 1 << (32 - (15 - filter_quant));
    y = 1 << ((15 - filter_quant) - 1);
    for (i = 0, j = filter_order - 1; i < filter_order / 2; i++, j--) {
        tmp = y + tfilter[j];
        s->filter[j] = x - ((tfilter[i] + y) >> (15 - filter_quant));
        s->filter[i] = x - ((tfilter[j] + y) >> (15 - filter_quant));
    }

    if ((ret = decode_residues(s, &decoded[filter_order],
                               subframe_size - filter_order)) < 0)
        return ret;

    for (i = 0; i < filter_order; i++)
        s->residues[i] = *decoded++ >> dshift;

    y    = FF_ARRAY_ELEMS(s->residues) - filter_order;
    x    = subframe_size - filter_order;
    while (x > 0) {
        tmp = FFMIN(y, x);

        for (i = 0; i < tmp; i++) {
            int v = 1 << (filter_quant - 1);

            if (!(filter_order & 15)) {
                v += s->dsp.scalarproduct_int16(&s->residues[i], s->filter,
                                                filter_order);
            } else if (filter_order & 4) {
                for (j = 0; j < filter_order; j += 4) {
                    v += s->residues[i + j + 3] * s->filter[j + 3] +
                         s->residues[i + j + 2] * s->filter[j + 2] +
                         s->residues[i + j + 1] * s->filter[j + 1] +
                         s->residues[i + j    ] * s->filter[j    ];
                }
            } else {
                for (j = 0; j < filter_order; j += 8) {
                    v += s->residues[i + j + 7] * s->filter[j + 7] +
                         s->residues[i + j + 6] * s->filter[j + 6] +
                         s->residues[i + j + 5] * s->filter[j + 5] +
                         s->residues[i + j + 4] * s->filter[j + 4] +
                         s->residues[i + j + 3] * s->filter[j + 3] +
                         s->residues[i + j + 2] * s->filter[j + 2] +
                         s->residues[i + j + 1] * s->filter[j + 1] +
                         s->residues[i + j    ] * s->filter[j    ];
                }
            }
            v = (av_clip(v >> filter_quant, -8192, 8191) << dshift) - *decoded;
            *decoded++ = v;
            s->residues[filter_order + i] = v >> dshift;
        }

        x -= tmp;
        if (x > 0)
            memcpy(s->residues, &s->residues[y], 2 * filter_order);
    }

    emms_c();

    return 0;
}

static int decode_channel(TAKDecContext *s, int chan)
{
    AVCodecContext *avctx = s->avctx;
    GetBitContext *gb     = &s->gb;
    int32_t *decoded      = s->decoded[chan];
    int left              = s->nb_samples - 1;
    int i = 0, ret, prev = 0;

    s->sample_shift[chan] = get_bits_esc4(gb);
    if (s->sample_shift[chan] >= avctx->bits_per_raw_sample)
        return AVERROR_INVALIDDATA;

    *decoded++ = get_sbits(gb, avctx->bits_per_raw_sample - s->sample_shift[chan]);
    s->lpc_mode[chan] = get_bits(gb, 2);
    s->nb_subframes   = get_bits(gb, 3) + 1;

    if (s->nb_subframes > 1) {
        if (get_bits_left(gb) < (s->nb_subframes - 1) * 6)
            return AVERROR_INVALIDDATA;

        for (; i < s->nb_subframes - 1; i++) {
            int v = get_bits(gb, 6);

            s->subframe_len[i] = (v - prev) * s->subframe_scale;
            if (s->subframe_len[i] <= 0)
                return AVERROR_INVALIDDATA;

            left -= s->subframe_len[i];
            prev  = v;
        }

        if (left <= 0)
            return AVERROR_INVALIDDATA;
    }
    s->subframe_len[i] = left;

    prev = 0;
    for (i = 0; i < s->nb_subframes; i++) {
        if ((ret = decode_subframe(s, decoded, s->subframe_len[i], prev)) < 0)
            return ret;
        decoded += s->subframe_len[i];
        prev     = s->subframe_len[i];
    }

    return 0;
}

static int decorrelate(TAKDecContext *s, int c1, int c2, int length)
{
    GetBitContext *gb = &s->gb;
    int32_t *p1       = s->decoded[c1] + 1;
    int32_t *p2       = s->decoded[c2] + 1;
    int i;
    int dshift, dfactor;

    switch (s->dmode) {
    case 1: /* left/side */
        for (i = 0; i < length; i++) {
            int32_t a = p1[i];
            int32_t b = p2[i];
            p2[i]     = a + b;
        }
        break;
    case 2: /* side/right */
        for (i = 0; i < length; i++) {
            int32_t a = p1[i];
            int32_t b = p2[i];
            p1[i]     = b - a;
        }
        break;
    case 3: /* side/mid */
        for (i = 0; i < length; i++) {
            int32_t a = p1[i];
            int32_t b = p2[i];
            a        -= b >> 1;
            p1[i]     = a;
            p2[i]     = a + b;
        }
        break;
    case 4: /* side/left with scale factor */
        FFSWAP(int32_t*, p1, p2);
    case 5: /* side/right with scale factor */
        dshift  = get_bits_esc4(gb);
        dfactor = get_sbits(gb, 10);
        for (i = 0; i < length; i++) {
            int32_t a = p1[i];
            int32_t b = p2[i];
            b         = dfactor * (b >> dshift) + 128 >> 8 << dshift;
            p1[i]     = b - a;
        }
        break;
    case 6:
        FFSWAP(int32_t*, p1, p2);
    case 7: {
        int length2, order_half, filter_order, dval1, dval2;
        int tmp, x, code_size;

        if (length < 256)
            return AVERROR_INVALIDDATA;

        dshift       = get_bits_esc4(gb);
        filter_order = 8 << get_bits1(gb);
        dval1        = get_bits1(gb);
        dval2        = get_bits1(gb);

        for (i = 0; i < filter_order; i++) {
            if (!(i & 3))
                code_size = 14 - get_bits(gb, 3);
            s->filter[i] = get_sbits(gb, code_size);
        }

        order_half = filter_order / 2;
        length2    = length - (filter_order - 1);

        /* decorrelate beginning samples */
        if (dval1) {
            for (i = 0; i < order_half; i++) {
                int32_t a = p1[i];
                int32_t b = p2[i];
                p1[i]     = a + b;
            }
        }

        /* decorrelate ending samples */
        if (dval2) {
            for (i = length2 + order_half; i < length; i++) {
                int32_t a = p1[i];
                int32_t b = p2[i];
                p1[i]     = a + b;
            }
        }


        for (i = 0; i < filter_order; i++)
            s->residues[i] = *p2++ >> dshift;

        p1 += order_half;
        x = FF_ARRAY_ELEMS(s->residues) - filter_order;
        for (; length2 > 0; length2 -= tmp) {
            tmp = FFMIN(length2, x);

            for (i = 0; i < tmp; i++)
                s->residues[filter_order + i] = *p2++ >> dshift;

            for (i = 0; i < tmp; i++) {
                int v = 1 << 9;

                if (filter_order == 16) {
                    v += s->dsp.scalarproduct_int16(&s->residues[i], s->filter,
                                                    filter_order);
                } else {
                    v += s->residues[i + 7] * s->filter[7] +
                         s->residues[i + 6] * s->filter[6] +
                         s->residues[i + 5] * s->filter[5] +
                         s->residues[i + 4] * s->filter[4] +
                         s->residues[i + 3] * s->filter[3] +
                         s->residues[i + 2] * s->filter[2] +
                         s->residues[i + 1] * s->filter[1] +
                         s->residues[i    ] * s->filter[0];
                }

                v = (av_clip(v >> 10, -8192, 8191) << dshift) - *p1;
                *p1++ = v;
            }

            memcpy(s->residues, &s->residues[tmp], 2 * filter_order);
        }

        emms_c();
        break;
    }
    }

    return 0;
}

static int tak_decode_frame(AVCodecContext *avctx, void *data,
                            int *got_frame_ptr, AVPacket *pkt)
{
    TAKDecContext *s  = avctx->priv_data;
    AVFrame *frame    = data;
    GetBitContext *gb = &s->gb;
    int chan, i, ret, hsize;

    if (pkt->size < TAK_MIN_FRAME_HEADER_BYTES)
        return AVERROR_INVALIDDATA;

    if ((ret = init_get_bits8(gb, pkt->data, pkt->size)) < 0)
        return ret;

    if ((ret = ff_tak_decode_frame_header(avctx, gb, &s->ti, 0)) < 0)
        return ret;

    if (avctx->err_recognition & AV_EF_CRCCHECK) {
        hsize = get_bits_count(gb) / 8;
        if (ff_tak_check_crc(pkt->data, hsize)) {
            av_log(avctx, AV_LOG_ERROR, "CRC error\n");
            return AVERROR_INVALIDDATA;
        }
    }

    if (s->ti.codec != TAK_CODEC_MONO_STEREO &&
        s->ti.codec != TAK_CODEC_MULTICHANNEL) {
        av_log(avctx, AV_LOG_ERROR, "unsupported codec: %d\n", s->ti.codec);
        return AVERROR_PATCHWELCOME;
    }
    if (s->ti.data_type) {
        av_log(avctx, AV_LOG_ERROR,
               "unsupported data type: %d\n", s->ti.data_type);
        return AVERROR_INVALIDDATA;
    }
    if (s->ti.codec == TAK_CODEC_MONO_STEREO && s->ti.channels > 2) {
        av_log(avctx, AV_LOG_ERROR,
               "invalid number of channels: %d\n", s->ti.channels);
        return AVERROR_INVALIDDATA;
    }
    if (s->ti.channels > 6) {
        av_log(avctx, AV_LOG_ERROR,
               "unsupported number of channels: %d\n", s->ti.channels);
        return AVERROR_INVALIDDATA;
    }

    if (s->ti.frame_samples <= 0) {
        av_log(avctx, AV_LOG_ERROR, "unsupported/invalid number of samples\n");
        return AVERROR_INVALIDDATA;
    }

    if (s->ti.bps != avctx->bits_per_raw_sample) {
        avctx->bits_per_raw_sample = s->ti.bps;
        if ((ret = set_bps_params(avctx)) < 0)
            return ret;
    }
    if (s->ti.sample_rate != avctx->sample_rate) {
        avctx->sample_rate = s->ti.sample_rate;
        set_sample_rate_params(avctx);
    }
    if (s->ti.ch_layout)
        avctx->channel_layout = s->ti.ch_layout;
    avctx->channels = s->ti.channels;

    s->nb_samples = s->ti.last_frame_samples ? s->ti.last_frame_samples
                                             : s->ti.frame_samples;

    frame->nb_samples = s->nb_samples;
    if ((ret = ff_get_buffer(avctx, frame)) < 0)
        return ret;

    if (avctx->bits_per_raw_sample <= 16) {
        int buf_size = av_samples_get_buffer_size(NULL, avctx->channels,
                                                  s->nb_samples,
                                                  AV_SAMPLE_FMT_S32P, 0);
        av_fast_malloc(&s->decode_buffer, &s->decode_buffer_size, buf_size);
        if (!s->decode_buffer)
            return AVERROR(ENOMEM);
        ret = av_samples_fill_arrays((uint8_t **)s->decoded, NULL,
                                     s->decode_buffer, avctx->channels,
                                     s->nb_samples, AV_SAMPLE_FMT_S32P, 0);
        if (ret < 0)
            return ret;
    } else {
        for (chan = 0; chan < avctx->channels; chan++)
            s->decoded[chan] = (int32_t *)frame->extended_data[chan];
    }

    if (s->nb_samples < 16) {
        for (chan = 0; chan < avctx->channels; chan++) {
            int32_t *decoded = s->decoded[chan];
            for (i = 0; i < s->nb_samples; i++)
                decoded[i] = get_sbits(gb, avctx->bits_per_raw_sample);
        }
    } else {
        if (s->ti.codec == TAK_CODEC_MONO_STEREO) {
            for (chan = 0; chan < avctx->channels; chan++)
                if (ret = decode_channel(s, chan))
                    return ret;

            if (avctx->channels == 2) {
                s->nb_subframes = get_bits(gb, 1) + 1;
                if (s->nb_subframes > 1) {
                    s->subframe_len[1] = get_bits(gb, 6);
                }

                s->dmode = get_bits(gb, 3);
                if (ret = decorrelate(s, 0, 1, s->nb_samples - 1))
                    return ret;
            }
        } else if (s->ti.codec == TAK_CODEC_MULTICHANNEL) {
            if (get_bits1(gb)) {
                int ch_mask = 0;

                chan = get_bits(gb, 4) + 1;
                if (chan > avctx->channels)
                    return AVERROR_INVALIDDATA;

                for (i = 0; i < chan; i++) {
                    int nbit = get_bits(gb, 4);

                    if (nbit >= avctx->channels)
                        return AVERROR_INVALIDDATA;

                    if (ch_mask & 1 << nbit)
                        return AVERROR_INVALIDDATA;

                    s->mcdparams[i].present = get_bits1(gb);
                    if (s->mcdparams[i].present) {
                        s->mcdparams[i].index = get_bits(gb, 2);
                        s->mcdparams[i].chan2 = get_bits(gb, 4);
                        if (s->mcdparams[i].index == 1) {
                            if ((nbit == s->mcdparams[i].chan2) ||
                                (ch_mask & 1 << s->mcdparams[i].chan2))
                                return AVERROR_INVALIDDATA;

                            ch_mask |= 1 << s->mcdparams[i].chan2;
                        } else if (!(ch_mask & 1 << s->mcdparams[i].chan2)) {
                            return AVERROR_INVALIDDATA;
                        }
                    }
                    s->mcdparams[i].chan1 = nbit;

                    ch_mask |= 1 << nbit;
                }
            } else {
                chan = avctx->channels;
                for (i = 0; i < chan; i++) {
                    s->mcdparams[i].present = 0;
                    s->mcdparams[i].chan1   = i;
                }
            }

            for (i = 0; i < chan; i++) {
                if (s->mcdparams[i].present && s->mcdparams[i].index == 1)
                    if (ret = decode_channel(s, s->mcdparams[i].chan2))
                        return ret;

                if (ret = decode_channel(s, s->mcdparams[i].chan1))
                    return ret;

                if (s->mcdparams[i].present) {
                    s->dmode = mc_dmodes[s->mcdparams[i].index];
                    if (ret = decorrelate(s,
                                          s->mcdparams[i].chan2,
                                          s->mcdparams[i].chan1,
                                          s->nb_samples - 1))
                        return ret;
                }
            }
        }

        for (chan = 0; chan < avctx->channels; chan++) {
            int32_t *decoded = s->decoded[chan];

            if (s->lpc_mode[chan])
                decode_lpc(decoded, s->lpc_mode[chan], s->nb_samples);

            if (s->sample_shift[chan] > 0)
                for (i = 0; i < s->nb_samples; i++)
                    decoded[i] <<= s->sample_shift[chan];
        }
    }

    align_get_bits(gb);
    skip_bits(gb, 24);
    if (get_bits_left(gb) < 0)
        av_log(avctx, AV_LOG_DEBUG, "overread\n");
    else if (get_bits_left(gb) > 0)
        av_log(avctx, AV_LOG_DEBUG, "underread\n");

    if (avctx->err_recognition & AV_EF_CRCCHECK) {
        if (ff_tak_check_crc(pkt->data + hsize,
                             get_bits_count(gb) / 8 - hsize)) {
            av_log(avctx, AV_LOG_ERROR, "CRC error\n");
            return AVERROR_INVALIDDATA;
        }
    }

    /* convert to output buffer */
    switch (avctx->sample_fmt) {
    case AV_SAMPLE_FMT_U8P:
        for (chan = 0; chan < avctx->channels; chan++) {
            uint8_t *samples = (uint8_t *)frame->extended_data[chan];
            int32_t *decoded = s->decoded[chan];
            for (i = 0; i < s->nb_samples; i++)
                samples[i] = decoded[i] + 0x80;
        }
        break;
    case AV_SAMPLE_FMT_S16P:
        for (chan = 0; chan < avctx->channels; chan++) {
            int16_t *samples = (int16_t *)frame->extended_data[chan];
            int32_t *decoded = s->decoded[chan];
            for (i = 0; i < s->nb_samples; i++)
                samples[i] = decoded[i];
        }
        break;
    case AV_SAMPLE_FMT_S32P:
        for (chan = 0; chan < avctx->channels; chan++) {
            int32_t *samples = (int32_t *)frame->extended_data[chan];
            for (i = 0; i < s->nb_samples; i++)
                samples[i] <<= 8;
        }
        break;
    }

    *got_frame_ptr = 1;

    return pkt->size;
}

static av_cold int tak_decode_close(AVCodecContext *avctx)
{
    TAKDecContext *s = avctx->priv_data;

    av_freep(&s->decode_buffer);

    return 0;
}

AVCodec ff_tak_decoder = {
    .name             = "tak",
    .type             = AVMEDIA_TYPE_AUDIO,
    .id               = AV_CODEC_ID_TAK,
    .priv_data_size   = sizeof(TAKDecContext),
    .init             = tak_decode_init,
    .close            = tak_decode_close,
    .decode           = tak_decode_frame,
    .capabilities     = CODEC_CAP_DR1,
    .long_name        = NULL_IF_CONFIG_SMALL("TAK (Tom's lossless Audio Kompressor)"),
    .sample_fmts      = (const enum AVSampleFormat[]) { AV_SAMPLE_FMT_U8P,
                                                        AV_SAMPLE_FMT_S16P,
                                                        AV_SAMPLE_FMT_S32P,
                                                        AV_SAMPLE_FMT_NONE },
};<|MERGE_RESOLUTION|>--- conflicted
+++ resolved
@@ -44,12 +44,7 @@
 } MCDParam;
 
 typedef struct TAKDecContext {
-<<<<<<< HEAD
     AVCodecContext *avctx;                          ///< parent AVCodecContext
-    AVFrame         frame;                          ///< AVFrame for decoded output
-=======
-    AVCodecContext *avctx;                          // parent AVCodecContext
->>>>>>> 4a2b26fc
     DSPContext      dsp;
     TAKStreamInfo   ti;
     GetBitContext   gb;                             ///< bitstream reader initialized to start at the current frame
@@ -179,12 +174,7 @@
     ff_dsputil_init(&s->dsp, avctx);
 
     s->avctx = avctx;
-<<<<<<< HEAD
-    avcodec_get_frame_defaults(&s->frame);
-    avctx->coded_frame = &s->frame;
     avctx->bits_per_raw_sample = avctx->bits_per_coded_sample;
-=======
->>>>>>> 4a2b26fc
 
     set_sample_rate_params(avctx);
 
