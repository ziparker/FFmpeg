--- conflicted
+++ resolved
@@ -83,10 +83,6 @@
 #define DV_PROFILE_IS_1080i50(p) (((p)->video_stype == 0x14) && ((p)->dsf == 1))
 #define DV_PROFILE_IS_720p50(p)  (((p)->video_stype == 0x18) && ((p)->dsf == 1))
 
-/* minimum number of bytes to read from a DV stream in order to
-   determine the profile */
-#define DV_PROFILE_BYTES (6*80) /* 6 DIF blocks */
-
 /**
  * largest possible DV frame, in bytes (1080i50)
  */
@@ -101,15 +97,6 @@
 
 extern RL_VLC_ELEM ff_dv_rl_vlc[1184];
 
-<<<<<<< HEAD
-const DVprofile* avpriv_dv_frame_profile(const DVprofile *sys,
-                                  const uint8_t* frame, unsigned buf_size);
-const DVprofile* avpriv_dv_frame_profile2(AVCodecContext* codec, const DVprofile *sys,
-                                  const uint8_t* frame, unsigned buf_size);
-const DVprofile* avpriv_dv_codec_profile(AVCodecContext* codec);
-
-=======
->>>>>>> b2e495af
 int ff_dv_init_dynamic_tables(const DVprofile *d);
 int ff_dvvideo_init(AVCodecContext *avctx);
 
