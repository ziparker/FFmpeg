--- conflicted
+++ resolved
@@ -2191,11 +2191,7 @@
         if (IS_8x8DCT(mb_type)) {
             if (transform_bypass) {
                 idct_dc_add  =
-<<<<<<< HEAD
                 idct_add     = h->h264dsp.h264_add_pixels8_clear;
-=======
-                idct_add     = h->h264dsp.h264_add_pixels8;
->>>>>>> 2ed00820
             } else {
                 idct_dc_add = h->h264dsp.h264_idct8_dc_add;
                 idct_add    = h->h264dsp.h264_idct8_add;
@@ -2220,11 +2216,7 @@
         } else {
             if (transform_bypass) {
                 idct_dc_add  =
-<<<<<<< HEAD
-                    idct_add = h->h264dsp.h264_add_pixels4_clear;
-=======
-                idct_add     = h->h264dsp.h264_add_pixels4;
->>>>>>> 2ed00820
+                idct_add     = h->h264dsp.h264_add_pixels4_clear;
             } else {
                 idct_dc_add = h->h264dsp.h264_idct_dc_add;
                 idct_add    = h->h264dsp.h264_idct_add;
@@ -2321,15 +2313,9 @@
                         for (i = 0; i < 16; i++)
                             if (h->non_zero_count_cache[scan8[i + p * 16]] ||
                                 dctcoef_get(h->mb, pixel_shift, i * 16 + p * 256))
-<<<<<<< HEAD
                                 h->h264dsp.h264_add_pixels4_clear(dest_y + block_offset[i],
                                                                   h->mb + (i * 16 + p * 256 << pixel_shift),
                                                                   linesize);
-=======
-                                h->h264dsp.h264_add_pixels4(dest_y + block_offset[i],
-                                                            h->mb + (i * 16 + p * 256 << pixel_shift),
-                                                            linesize);
->>>>>>> 2ed00820
                     }
                 } else {
                     h->h264dsp.h264_idct_add16intra(dest_y, block_offset,
@@ -2340,13 +2326,8 @@
             } else if (h->cbp & 15) {
                 if (transform_bypass) {
                     const int di = IS_8x8DCT(mb_type) ? 4 : 1;
-<<<<<<< HEAD
                     idct_add = IS_8x8DCT(mb_type) ? h->h264dsp.h264_add_pixels8_clear
                                                   : h->h264dsp.h264_add_pixels4_clear;
-=======
-                    idct_add = IS_8x8DCT(mb_type) ? h->h264dsp.h264_add_pixels8
-                                                  : h->h264dsp.h264_add_pixels4;
->>>>>>> 2ed00820
                     for (i = 0; i < 16; i += di)
                         if (h->non_zero_count_cache[scan8[i + p * 16]])
                             idct_add(dest_y + block_offset[i],
