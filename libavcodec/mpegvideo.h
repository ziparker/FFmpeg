--- conflicted
+++ resolved
@@ -128,19 +128,6 @@
      */
     void *hwaccel_picture_private;
 
-<<<<<<< HEAD
-    int field_poc[2];           ///< h264 top/bottom POC
-    int poc;                    ///< h264 frame POC
-    int frame_num;              ///< h264 frame_num (raw frame_num from slice header)
-    int mmco_reset;             ///< h264 MMCO_RESET set this 1. Reordering code must not mix pictures before and after MMCO_RESET.
-    int pic_id;                 /**< h264 pic_num (short -> no wrap version of pic_num,
-                                     pic_num & max_pic_num; long -> long_pic_num) */
-    int long_ref;               ///< 1->long term reference 0->short term reference
-    int ref_poc[2][2][32];      ///< h264 POCs of the frames/fields used as reference (FIXME need per slice)
-    int ref_count[2][2];        ///< number of entries in ref_poc              (FIXME need per slice)
-    int mbaff;                  ///< h264 1 -> MBAFF frame 0-> not MBAFF
-=======
->>>>>>> 7245a0ae
     int field_picture;          ///< whether or not the picture was encoded in separate fields
 
     int mb_var_sum;             ///< sum of MB variance for current frame
