/*
 * RV10/RV20 decoder
 * Copyright (c) 2000,2001 Fabrice Bellard
 * Copyright (c) 2002-2004 Michael Niedermayer
 *
 * This file is part of FFmpeg.
 *
 * FFmpeg is free software; you can redistribute it and/or
 * modify it under the terms of the GNU Lesser General Public
 * License as published by the Free Software Foundation; either
 * version 2.1 of the License, or (at your option) any later version.
 *
 * FFmpeg is distributed in the hope that it will be useful,
 * but WITHOUT ANY WARRANTY; without even the implied warranty of
 * MERCHANTABILITY or FITNESS FOR A PARTICULAR PURPOSE.  See the GNU
 * Lesser General Public License for more details.
 *
 * You should have received a copy of the GNU Lesser General Public
 * License along with FFmpeg; if not, write to the Free Software
 * Foundation, Inc., 51 Franklin Street, Fifth Floor, Boston, MA 02110-1301 USA
 */

/**
 * @file
 * RV10/RV20 decoder
 */

#include "libavutil/imgutils.h"
#include "avcodec.h"
#include "error_resilience.h"
#include "mpegvideo.h"
#include "mpeg4video.h"
#include "h263.h"

//#define DEBUG

#define RV_GET_MAJOR_VER(x)  ((x) >> 28)
#define RV_GET_MINOR_VER(x) (((x) >> 20) & 0xFF)
#define RV_GET_MICRO_VER(x) (((x) >> 12) & 0xFF)

#define DC_VLC_BITS 14 //FIXME find a better solution

typedef struct RVDecContext {
    MpegEncContext m;
    int sub_id;
} RVDecContext;

static const uint16_t rv_lum_code[256] = {
    0x3e7f, 0x0f00, 0x0f01, 0x0f02, 0x0f03, 0x0f04, 0x0f05, 0x0f06,
    0x0f07, 0x0f08, 0x0f09, 0x0f0a, 0x0f0b, 0x0f0c, 0x0f0d, 0x0f0e,
    0x0f0f, 0x0f10, 0x0f11, 0x0f12, 0x0f13, 0x0f14, 0x0f15, 0x0f16,
    0x0f17, 0x0f18, 0x0f19, 0x0f1a, 0x0f1b, 0x0f1c, 0x0f1d, 0x0f1e,
    0x0f1f, 0x0f20, 0x0f21, 0x0f22, 0x0f23, 0x0f24, 0x0f25, 0x0f26,
    0x0f27, 0x0f28, 0x0f29, 0x0f2a, 0x0f2b, 0x0f2c, 0x0f2d, 0x0f2e,
    0x0f2f, 0x0f30, 0x0f31, 0x0f32, 0x0f33, 0x0f34, 0x0f35, 0x0f36,
    0x0f37, 0x0f38, 0x0f39, 0x0f3a, 0x0f3b, 0x0f3c, 0x0f3d, 0x0f3e,
    0x0f3f, 0x0380, 0x0381, 0x0382, 0x0383, 0x0384, 0x0385, 0x0386,
    0x0387, 0x0388, 0x0389, 0x038a, 0x038b, 0x038c, 0x038d, 0x038e,
    0x038f, 0x0390, 0x0391, 0x0392, 0x0393, 0x0394, 0x0395, 0x0396,
    0x0397, 0x0398, 0x0399, 0x039a, 0x039b, 0x039c, 0x039d, 0x039e,
    0x039f, 0x00c0, 0x00c1, 0x00c2, 0x00c3, 0x00c4, 0x00c5, 0x00c6,
    0x00c7, 0x00c8, 0x00c9, 0x00ca, 0x00cb, 0x00cc, 0x00cd, 0x00ce,
    0x00cf, 0x0050, 0x0051, 0x0052, 0x0053, 0x0054, 0x0055, 0x0056,
    0x0057, 0x0020, 0x0021, 0x0022, 0x0023, 0x000c, 0x000d, 0x0004,
    0x0000, 0x0005, 0x000e, 0x000f, 0x0024, 0x0025, 0x0026, 0x0027,
    0x0058, 0x0059, 0x005a, 0x005b, 0x005c, 0x005d, 0x005e, 0x005f,
    0x00d0, 0x00d1, 0x00d2, 0x00d3, 0x00d4, 0x00d5, 0x00d6, 0x00d7,
    0x00d8, 0x00d9, 0x00da, 0x00db, 0x00dc, 0x00dd, 0x00de, 0x00df,
    0x03a0, 0x03a1, 0x03a2, 0x03a3, 0x03a4, 0x03a5, 0x03a6, 0x03a7,
    0x03a8, 0x03a9, 0x03aa, 0x03ab, 0x03ac, 0x03ad, 0x03ae, 0x03af,
    0x03b0, 0x03b1, 0x03b2, 0x03b3, 0x03b4, 0x03b5, 0x03b6, 0x03b7,
    0x03b8, 0x03b9, 0x03ba, 0x03bb, 0x03bc, 0x03bd, 0x03be, 0x03bf,
    0x0f40, 0x0f41, 0x0f42, 0x0f43, 0x0f44, 0x0f45, 0x0f46, 0x0f47,
    0x0f48, 0x0f49, 0x0f4a, 0x0f4b, 0x0f4c, 0x0f4d, 0x0f4e, 0x0f4f,
    0x0f50, 0x0f51, 0x0f52, 0x0f53, 0x0f54, 0x0f55, 0x0f56, 0x0f57,
    0x0f58, 0x0f59, 0x0f5a, 0x0f5b, 0x0f5c, 0x0f5d, 0x0f5e, 0x0f5f,
    0x0f60, 0x0f61, 0x0f62, 0x0f63, 0x0f64, 0x0f65, 0x0f66, 0x0f67,
    0x0f68, 0x0f69, 0x0f6a, 0x0f6b, 0x0f6c, 0x0f6d, 0x0f6e, 0x0f6f,
    0x0f70, 0x0f71, 0x0f72, 0x0f73, 0x0f74, 0x0f75, 0x0f76, 0x0f77,
    0x0f78, 0x0f79, 0x0f7a, 0x0f7b, 0x0f7c, 0x0f7d, 0x0f7e, 0x0f7f,
};

static const uint8_t rv_lum_bits[256] = {
    14, 12, 12, 12, 12, 12, 12, 12,
    12, 12, 12, 12, 12, 12, 12, 12,
    12, 12, 12, 12, 12, 12, 12, 12,
    12, 12, 12, 12, 12, 12, 12, 12,
    12, 12, 12, 12, 12, 12, 12, 12,
    12, 12, 12, 12, 12, 12, 12, 12,
    12, 12, 12, 12, 12, 12, 12, 12,
    12, 12, 12, 12, 12, 12, 12, 12,
    12, 10, 10, 10, 10, 10, 10, 10,
    10, 10, 10, 10, 10, 10, 10, 10,
    10, 10, 10, 10, 10, 10, 10, 10,
    10, 10, 10, 10, 10, 10, 10, 10,
    10,  8,  8,  8,  8,  8,  8,  8,
     8,  8,  8,  8,  8,  8,  8,  8,
     8,  7,  7,  7,  7,  7,  7,  7,
     7,  6,  6,  6,  6,  5,  5,  4,
     2,  4,  5,  5,  6,  6,  6,  6,
     7,  7,  7,  7,  7,  7,  7,  7,
     8,  8,  8,  8,  8,  8,  8,  8,
     8,  8,  8,  8,  8,  8,  8,  8,
    10, 10, 10, 10, 10, 10, 10, 10,
    10, 10, 10, 10, 10, 10, 10, 10,
    10, 10, 10, 10, 10, 10, 10, 10,
    10, 10, 10, 10, 10, 10, 10, 10,
    12, 12, 12, 12, 12, 12, 12, 12,
    12, 12, 12, 12, 12, 12, 12, 12,
    12, 12, 12, 12, 12, 12, 12, 12,
    12, 12, 12, 12, 12, 12, 12, 12,
    12, 12, 12, 12, 12, 12, 12, 12,
    12, 12, 12, 12, 12, 12, 12, 12,
    12, 12, 12, 12, 12, 12, 12, 12,
    12, 12, 12, 12, 12, 12, 12, 12,
};

static const uint16_t rv_chrom_code[256] = {
    0xfe7f, 0x3f00, 0x3f01, 0x3f02, 0x3f03, 0x3f04, 0x3f05, 0x3f06,
    0x3f07, 0x3f08, 0x3f09, 0x3f0a, 0x3f0b, 0x3f0c, 0x3f0d, 0x3f0e,
    0x3f0f, 0x3f10, 0x3f11, 0x3f12, 0x3f13, 0x3f14, 0x3f15, 0x3f16,
    0x3f17, 0x3f18, 0x3f19, 0x3f1a, 0x3f1b, 0x3f1c, 0x3f1d, 0x3f1e,
    0x3f1f, 0x3f20, 0x3f21, 0x3f22, 0x3f23, 0x3f24, 0x3f25, 0x3f26,
    0x3f27, 0x3f28, 0x3f29, 0x3f2a, 0x3f2b, 0x3f2c, 0x3f2d, 0x3f2e,
    0x3f2f, 0x3f30, 0x3f31, 0x3f32, 0x3f33, 0x3f34, 0x3f35, 0x3f36,
    0x3f37, 0x3f38, 0x3f39, 0x3f3a, 0x3f3b, 0x3f3c, 0x3f3d, 0x3f3e,
    0x3f3f, 0x0f80, 0x0f81, 0x0f82, 0x0f83, 0x0f84, 0x0f85, 0x0f86,
    0x0f87, 0x0f88, 0x0f89, 0x0f8a, 0x0f8b, 0x0f8c, 0x0f8d, 0x0f8e,
    0x0f8f, 0x0f90, 0x0f91, 0x0f92, 0x0f93, 0x0f94, 0x0f95, 0x0f96,
    0x0f97, 0x0f98, 0x0f99, 0x0f9a, 0x0f9b, 0x0f9c, 0x0f9d, 0x0f9e,
    0x0f9f, 0x03c0, 0x03c1, 0x03c2, 0x03c3, 0x03c4, 0x03c5, 0x03c6,
    0x03c7, 0x03c8, 0x03c9, 0x03ca, 0x03cb, 0x03cc, 0x03cd, 0x03ce,
    0x03cf, 0x00e0, 0x00e1, 0x00e2, 0x00e3, 0x00e4, 0x00e5, 0x00e6,
    0x00e7, 0x0030, 0x0031, 0x0032, 0x0033, 0x0008, 0x0009, 0x0002,
    0x0000, 0x0003, 0x000a, 0x000b, 0x0034, 0x0035, 0x0036, 0x0037,
    0x00e8, 0x00e9, 0x00ea, 0x00eb, 0x00ec, 0x00ed, 0x00ee, 0x00ef,
    0x03d0, 0x03d1, 0x03d2, 0x03d3, 0x03d4, 0x03d5, 0x03d6, 0x03d7,
    0x03d8, 0x03d9, 0x03da, 0x03db, 0x03dc, 0x03dd, 0x03de, 0x03df,
    0x0fa0, 0x0fa1, 0x0fa2, 0x0fa3, 0x0fa4, 0x0fa5, 0x0fa6, 0x0fa7,
    0x0fa8, 0x0fa9, 0x0faa, 0x0fab, 0x0fac, 0x0fad, 0x0fae, 0x0faf,
    0x0fb0, 0x0fb1, 0x0fb2, 0x0fb3, 0x0fb4, 0x0fb5, 0x0fb6, 0x0fb7,
    0x0fb8, 0x0fb9, 0x0fba, 0x0fbb, 0x0fbc, 0x0fbd, 0x0fbe, 0x0fbf,
    0x3f40, 0x3f41, 0x3f42, 0x3f43, 0x3f44, 0x3f45, 0x3f46, 0x3f47,
    0x3f48, 0x3f49, 0x3f4a, 0x3f4b, 0x3f4c, 0x3f4d, 0x3f4e, 0x3f4f,
    0x3f50, 0x3f51, 0x3f52, 0x3f53, 0x3f54, 0x3f55, 0x3f56, 0x3f57,
    0x3f58, 0x3f59, 0x3f5a, 0x3f5b, 0x3f5c, 0x3f5d, 0x3f5e, 0x3f5f,
    0x3f60, 0x3f61, 0x3f62, 0x3f63, 0x3f64, 0x3f65, 0x3f66, 0x3f67,
    0x3f68, 0x3f69, 0x3f6a, 0x3f6b, 0x3f6c, 0x3f6d, 0x3f6e, 0x3f6f,
    0x3f70, 0x3f71, 0x3f72, 0x3f73, 0x3f74, 0x3f75, 0x3f76, 0x3f77,
    0x3f78, 0x3f79, 0x3f7a, 0x3f7b, 0x3f7c, 0x3f7d, 0x3f7e, 0x3f7f,
};

static const uint8_t rv_chrom_bits[256] = {
    16, 14, 14, 14, 14, 14, 14, 14,
    14, 14, 14, 14, 14, 14, 14, 14,
    14, 14, 14, 14, 14, 14, 14, 14,
    14, 14, 14, 14, 14, 14, 14, 14,
    14, 14, 14, 14, 14, 14, 14, 14,
    14, 14, 14, 14, 14, 14, 14, 14,
    14, 14, 14, 14, 14, 14, 14, 14,
    14, 14, 14, 14, 14, 14, 14, 14,
    14, 12, 12, 12, 12, 12, 12, 12,
    12, 12, 12, 12, 12, 12, 12, 12,
    12, 12, 12, 12, 12, 12, 12, 12,
    12, 12, 12, 12, 12, 12, 12, 12,
    12, 10, 10, 10, 10, 10, 10, 10,
    10, 10, 10, 10, 10, 10, 10, 10,
    10,  8,  8,  8,  8,  8,  8,  8,
     8,  6,  6,  6,  6,  4,  4,  3,
     2,  3,  4,  4,  6,  6,  6,  6,
     8,  8,  8,  8,  8,  8,  8,  8,
    10, 10, 10, 10, 10, 10, 10, 10,
    10, 10, 10, 10, 10, 10, 10, 10,
    12, 12, 12, 12, 12, 12, 12, 12,
    12, 12, 12, 12, 12, 12, 12, 12,
    12, 12, 12, 12, 12, 12, 12, 12,
    12, 12, 12, 12, 12, 12, 12, 12,
    14, 14, 14, 14, 14, 14, 14, 14,
    14, 14, 14, 14, 14, 14, 14, 14,
    14, 14, 14, 14, 14, 14, 14, 14,
    14, 14, 14, 14, 14, 14, 14, 14,
    14, 14, 14, 14, 14, 14, 14, 14,
    14, 14, 14, 14, 14, 14, 14, 14,
    14, 14, 14, 14, 14, 14, 14, 14,
    14, 14, 14, 14, 14, 14, 14, 14,
};

static VLC rv_dc_lum, rv_dc_chrom;

int ff_rv_decode_dc(MpegEncContext *s, int n)
{
    int code;

    if (n < 4) {
        code = get_vlc2(&s->gb, rv_dc_lum.table, DC_VLC_BITS, 2);
        if (code < 0) {
            /* XXX: I don't understand why they use LONGER codes than
               necessary. The following code would be completely useless
               if they had thought about it !!! */
            code = get_bits(&s->gb, 7);
            if (code == 0x7c) {
                code = (int8_t)(get_bits(&s->gb, 7) + 1);
            } else if (code == 0x7d) {
                code = -128 + get_bits(&s->gb, 7);
            } else if (code == 0x7e) {
                if (get_bits1(&s->gb) == 0)
                    code = (int8_t)(get_bits(&s->gb, 8) + 1);
                else
                    code = (int8_t)(get_bits(&s->gb, 8));
            } else if (code == 0x7f) {
                skip_bits(&s->gb, 11);
                code = 1;
            }
        } else {
            code -= 128;
        }
    } else {
        code = get_vlc2(&s->gb, rv_dc_chrom.table, DC_VLC_BITS, 2);
        /* same remark */
        if (code < 0) {
            code = get_bits(&s->gb, 9);
            if (code == 0x1fc) {
                code = (int8_t)(get_bits(&s->gb, 7) + 1);
            } else if (code == 0x1fd) {
                code = -128 + get_bits(&s->gb, 7);
            } else if (code == 0x1fe) {
                skip_bits(&s->gb, 9);
                code = 1;
            } else {
                av_log(s->avctx, AV_LOG_ERROR, "chroma dc error\n");
                return 0xffff;
            }
        } else {
            code -= 128;
        }
    }
    return -code;
}

/* read RV 1.0 compatible frame header */
static int rv10_decode_picture_header(MpegEncContext *s)
{
    int mb_count, pb_frame, marker, mb_xy;

    marker = get_bits1(&s->gb);

    if (get_bits1(&s->gb))
        s->pict_type = AV_PICTURE_TYPE_P;
    else
        s->pict_type = AV_PICTURE_TYPE_I;

    if (!marker)
        av_log(s->avctx, AV_LOG_ERROR, "marker missing\n");

    pb_frame = get_bits1(&s->gb);

    av_dlog(s->avctx, "pict_type=%d pb_frame=%d\n", s->pict_type, pb_frame);

    if (pb_frame) {
        avpriv_request_sample(s->avctx, "pb frame");
        return AVERROR_PATCHWELCOME;
    }

    s->qscale = get_bits(&s->gb, 5);
    if (s->qscale == 0) {
        av_log(s->avctx, AV_LOG_ERROR, "Invalid qscale value: 0\n");
        return AVERROR_INVALIDDATA;
    }

    if (s->pict_type == AV_PICTURE_TYPE_I) {
        if (s->rv10_version == 3) {
            /* specific MPEG like DC coding not used */
            s->last_dc[0] = get_bits(&s->gb, 8);
            s->last_dc[1] = get_bits(&s->gb, 8);
            s->last_dc[2] = get_bits(&s->gb, 8);
            av_dlog(s->avctx, "DC:%d %d %d\n", s->last_dc[0],
                    s->last_dc[1], s->last_dc[2]);
        }
    }
    /* if multiple packets per frame are sent, the position at which
       to display the macroblocks is coded here */

    mb_xy = s->mb_x + s->mb_y * s->mb_width;
    if (show_bits(&s->gb, 12) == 0 || (mb_xy && mb_xy < s->mb_num)) {
        s->mb_x  = get_bits(&s->gb, 6); /* mb_x */
        s->mb_y  = get_bits(&s->gb, 6); /* mb_y */
        mb_count = get_bits(&s->gb, 12);
    } else {
        s->mb_x  = 0;
        s->mb_y  = 0;
        mb_count = s->mb_width * s->mb_height;
    }
    skip_bits(&s->gb, 3);   /* ignored */
    s->f_code = 1;
    s->unrestricted_mv = 1;

    return mb_count;
}

static int rv20_decode_picture_header(RVDecContext *rv)
{
    MpegEncContext *s = &rv->m;
    int seq, mb_pos, i, ret;
    int rpr_bits;

    i = get_bits(&s->gb, 2);
    switch(i) {
    case 0: s->pict_type = AV_PICTURE_TYPE_I; break;
    case 1: s->pict_type = AV_PICTURE_TYPE_I; break; //hmm ...
    case 2: s->pict_type = AV_PICTURE_TYPE_P; break;
    case 3: s->pict_type = AV_PICTURE_TYPE_B; break;
    default:
        av_log(s->avctx, AV_LOG_ERROR, "unknown frame type\n");
        return AVERROR_INVALIDDATA;
    }

    if (s->low_delay && s->pict_type == AV_PICTURE_TYPE_B) {
        av_log(s->avctx, AV_LOG_ERROR, "low delay B\n");
        return -1;
    }
    if (s->last_picture_ptr == NULL && s->pict_type == AV_PICTURE_TYPE_B) {
        av_log(s->avctx, AV_LOG_ERROR, "early B-frame\n");
        return AVERROR_INVALIDDATA;
    }

    if (get_bits1(&s->gb)) {
        av_log(s->avctx, AV_LOG_ERROR, "reserved bit set\n");
        return AVERROR_INVALIDDATA;
    }

    s->qscale = get_bits(&s->gb, 5);
    if (s->qscale == 0) {
        av_log(s->avctx, AV_LOG_ERROR, "Invalid qscale value: 0\n");
        return AVERROR_INVALIDDATA;
    }

    if (RV_GET_MINOR_VER(rv->sub_id) >= 2)
        s->loop_filter = get_bits1(&s->gb) && !s->avctx->lowres;

    if (RV_GET_MINOR_VER(rv->sub_id) <= 1)
        seq = get_bits(&s->gb, 8) << 7;
    else
        seq = get_bits(&s->gb, 13) << 2;

    rpr_bits = s->avctx->extradata[1] & 7;
    if (rpr_bits) {
        int f, new_w, new_h;
        rpr_bits = FFMIN((rpr_bits >> 1) + 1, 3);

        f = get_bits(&s->gb, rpr_bits);

        if (f) {
            new_w = 4 * ((uint8_t*)s->avctx->extradata)[6 + 2 * f];
            new_h = 4 * ((uint8_t*)s->avctx->extradata)[7 + 2 * f];
        } else {
            new_w = s->orig_width ;
            new_h = s->orig_height;
        }
        if (new_w != s->width || new_h != s->height) {
            AVRational old_aspect = s->avctx->sample_aspect_ratio;
            av_log(s->avctx, AV_LOG_DEBUG,
                   "attempting to change resolution to %dx%d\n", new_w, new_h);
            if (av_image_check_size(new_w, new_h, 0, s->avctx) < 0)
                return AVERROR_INVALIDDATA;
            ff_MPV_common_end(s);

            // attempt to keep aspect during typical resolution switches
            if (!old_aspect.num)
                old_aspect = (AVRational){1, 1};
            if (2 * new_w * s->height == new_h * s->width)
                s->avctx->sample_aspect_ratio = av_mul_q(old_aspect, (AVRational){2, 1});
            if (new_w * s->height == 2 * new_h * s->width)
                s->avctx->sample_aspect_ratio = av_mul_q(old_aspect, (AVRational){1, 2});
            avcodec_set_dimensions(s->avctx, new_w, new_h);
            s->width  = new_w;
            s->height = new_h;
            if ((ret = ff_MPV_common_init(s)) < 0)
                return ret;
        }

        if (s->avctx->debug & FF_DEBUG_PICT_INFO) {
            av_log(s->avctx, AV_LOG_DEBUG, "F %d/%d\n", f, rpr_bits);
        }
    }
    if (av_image_check_size(s->width, s->height, 0, s->avctx) < 0)
        return AVERROR_INVALIDDATA;

    mb_pos = ff_h263_decode_mba(s);

    seq |= s->time & ~0x7FFF;
    if (seq - s->time >  0x4000)
        seq -= 0x8000;
    if (seq - s->time < -0x4000)
        seq += 0x8000;

    if (seq != s->time) {
        if (s->pict_type != AV_PICTURE_TYPE_B) {
            s->time            = seq;
            s->pp_time         = s->time - s->last_non_b_time;
            s->last_non_b_time = s->time;
        } else {
            s->time    = seq;
            s->pb_time = s->pp_time - (s->last_non_b_time - s->time);
        }
    }
    if (s->pict_type == AV_PICTURE_TYPE_B) {
        if (s->pp_time <=s->pb_time || s->pp_time <= s->pp_time - s->pb_time || s->pp_time<=0) {
            av_log(s->avctx, AV_LOG_DEBUG,
                   "messed up order, possible from seeking? skipping current b frame\n");
#define ERROR_SKIP_FRAME -123
            return ERROR_SKIP_FRAME;
        }
        ff_mpeg4_init_direct_mv(s);
    }

    s->no_rounding = get_bits1(&s->gb);

    if (RV_GET_MINOR_VER(rv->sub_id) <= 1 && s->pict_type == AV_PICTURE_TYPE_B)
        skip_bits(&s->gb, 5); // binary decoder reads 3+2 bits here but they don't seem to be used

    s->f_code          = 1;
    s->unrestricted_mv = 1;
    s->h263_aic        = s->pict_type == AV_PICTURE_TYPE_I;
    s->modified_quant  = 1;
    if (!s->avctx->lowres)
        s->loop_filter = 1;

    if (s->avctx->debug & FF_DEBUG_PICT_INFO) {
        av_log(s->avctx, AV_LOG_INFO, "num:%5d x:%2d y:%2d type:%d qscale:%2d rnd:%d\n",
               seq, s->mb_x, s->mb_y, s->pict_type, s->qscale, s->no_rounding);
    }

    av_assert0(s->pict_type != AV_PICTURE_TYPE_B || !s->low_delay);

    return s->mb_width*s->mb_height - mb_pos;
}

static av_cold int rv10_decode_init(AVCodecContext *avctx)
{
    RVDecContext  *rv = avctx->priv_data;
    MpegEncContext *s = &rv->m;
    static int done = 0;
    int major_ver, minor_ver, micro_ver, ret;

    if (avctx->extradata_size < 8) {
        av_log(avctx, AV_LOG_ERROR, "Extradata is too small.\n");
        return AVERROR_INVALIDDATA;
    }

    ff_MPV_decode_defaults(s);

    s->avctx      = avctx;
    s->out_format = FMT_H263;
    s->codec_id   = avctx->codec_id;

    s->orig_width  = s->width  = avctx->coded_width;
    s->orig_height = s->height = avctx->coded_height;

    s->h263_long_vectors = ((uint8_t*)avctx->extradata)[3] & 1;
    rv->sub_id           = AV_RB32((uint8_t*)avctx->extradata + 4);

    major_ver = RV_GET_MAJOR_VER(rv->sub_id);
    minor_ver = RV_GET_MINOR_VER(rv->sub_id);
    micro_ver = RV_GET_MICRO_VER(rv->sub_id);

    s->low_delay = 1;
    switch (major_ver) {
    case 1:
        s->rv10_version = micro_ver ? 3 : 1;
        s->obmc         = micro_ver == 2;
        break;
    case 2:
        if (minor_ver >= 2) {
            s->low_delay           = 0;
            s->avctx->has_b_frames = 1;
        }
        break;
    default:
        av_log(s->avctx, AV_LOG_ERROR, "unknown header %X\n", rv->sub_id);
        avpriv_request_sample(avctx, "RV1/2 version");
        return AVERROR_PATCHWELCOME;
    }

    if (avctx->debug & FF_DEBUG_PICT_INFO) {
        av_log(avctx, AV_LOG_DEBUG, "ver:%X ver0:%X\n", rv->sub_id,
               ((uint32_t*)avctx->extradata)[0]);
    }

    avctx->pix_fmt = AV_PIX_FMT_YUV420P;

    if ((ret = ff_MPV_common_init(s)) < 0)
        return ret;

    ff_h263_decode_init_vlc();

    /* init rv vlc */
    if (!done) {
        INIT_VLC_STATIC(&rv_dc_lum, DC_VLC_BITS, 256,
                        rv_lum_bits, 1, 1,
                        rv_lum_code, 2, 2, 16384);
        INIT_VLC_STATIC(&rv_dc_chrom, DC_VLC_BITS, 256,
                        rv_chrom_bits, 1, 1,
                        rv_chrom_code, 2, 2, 16388);
        done = 1;
    }

    return 0;
}

static av_cold int rv10_decode_end(AVCodecContext *avctx)
{
    MpegEncContext *s = avctx->priv_data;

    ff_MPV_common_end(s);
    return 0;
}

static int rv10_decode_packet(AVCodecContext *avctx,
                              const uint8_t *buf, int buf_size, int buf_size2)
{
    RVDecContext  *rv = avctx->priv_data;
    MpegEncContext *s = &rv->m;
    int mb_count, mb_pos, left, start_mb_x, active_bits_size, ret;

    active_bits_size = buf_size * 8;
    init_get_bits(&s->gb, buf, FFMAX(buf_size, buf_size2) * 8);
    if (s->codec_id == AV_CODEC_ID_RV10)
        mb_count = rv10_decode_picture_header(s);
    else
        mb_count = rv20_decode_picture_header(rv);
    if (mb_count < 0) {
<<<<<<< HEAD
        if (mb_count != ERROR_SKIP_FRAME)
            av_log(s->avctx, AV_LOG_ERROR, "HEADER ERROR\n");
        return -1;
=======
        av_log(s->avctx, AV_LOG_ERROR, "HEADER ERROR\n");
        return AVERROR_INVALIDDATA;
>>>>>>> bac8d38c
    }

    if (s->mb_x >= s->mb_width ||
        s->mb_y >= s->mb_height) {
        av_log(s->avctx, AV_LOG_ERROR, "POS ERROR %d %d\n", s->mb_x, s->mb_y);
        return AVERROR_INVALIDDATA;
    }
    mb_pos = s->mb_y * s->mb_width + s->mb_x;
    left = s->mb_width * s->mb_height - mb_pos;
    if (mb_count > left) {
        av_log(s->avctx, AV_LOG_ERROR, "COUNT ERROR\n");
        return AVERROR_INVALIDDATA;
    }

    if ((s->mb_x == 0 && s->mb_y == 0) || s->current_picture_ptr == NULL) {
        if (s->current_picture_ptr) { // FIXME write parser so we always have complete frames?
            ff_er_frame_end(&s->er);
            ff_MPV_frame_end(s);
            s->mb_x = s->mb_y = s->resync_mb_x = s->resync_mb_y = 0;
        }
        if ((ret = ff_MPV_frame_start(s, avctx)) < 0)
            return ret;
        ff_mpeg_er_frame_start(s);
    } else {
        if (s->current_picture_ptr->f.pict_type != s->pict_type) {
            av_log(s->avctx, AV_LOG_ERROR, "Slice type mismatch\n");
            return AVERROR_INVALIDDATA;
        }
    }


    av_dlog(avctx, "qscale=%d\n", s->qscale);

    /* default quantization values */
    if (s->codec_id == AV_CODEC_ID_RV10) {
        if (s->mb_y == 0)
            s->first_slice_line = 1;
    } else {
        s->first_slice_line = 1;
        s->resync_mb_x      = s->mb_x;
    }
    start_mb_x     = s->mb_x;
    s->resync_mb_y = s->mb_y;
    if (s->h263_aic) {
        s->y_dc_scale_table = s->c_dc_scale_table = ff_aic_dc_scale_table;
    } else {
        s->y_dc_scale_table = s->c_dc_scale_table = ff_mpeg1_dc_scale_table;
    }

    if (s->modified_quant)
        s->chroma_qscale_table = ff_h263_chroma_qscale_table;

    ff_set_qscale(s, s->qscale);

    s->rv10_first_dc_coded[0] = 0;
    s->rv10_first_dc_coded[1] = 0;
    s->rv10_first_dc_coded[2] = 0;
    s->block_wrap[0] =
    s->block_wrap[1] =
    s->block_wrap[2] =
    s->block_wrap[3] = s->b8_stride;
    s->block_wrap[4] =
    s->block_wrap[5] = s->mb_stride;
    ff_init_block_index(s);

    /* decode each macroblock */
    for (s->mb_num_left = mb_count; s->mb_num_left > 0; s->mb_num_left--) {
        int ret;
        ff_update_block_index(s);
        av_dlog(avctx, "**mb x=%d y=%d\n", s->mb_x, s->mb_y);

        s->mv_dir  = MV_DIR_FORWARD;
        s->mv_type = MV_TYPE_16X16;
        ret = ff_h263_decode_mb(s, s->block);

        // Repeat the slice end check from ff_h263_decode_mb with our active
        // bitstream size
        if (ret != SLICE_ERROR) {
            int v = show_bits(&s->gb, 16);

            if (get_bits_count(&s->gb) + 16 > active_bits_size)
                v >>= get_bits_count(&s->gb) + 16 - active_bits_size;

            if (!v)
                ret = SLICE_END;
        }
        if (ret != SLICE_ERROR && active_bits_size < get_bits_count(&s->gb) &&
            8 * buf_size2 >= get_bits_count(&s->gb)) {
            active_bits_size = buf_size2 * 8;
            av_log(avctx, AV_LOG_DEBUG, "update size from %d to %d\n",
                   8 * buf_size, active_bits_size);
            ret = SLICE_OK;
        }

        if (ret == SLICE_ERROR || active_bits_size < get_bits_count(&s->gb)) {
            av_log(s->avctx, AV_LOG_ERROR, "ERROR at MB %d %d\n", s->mb_x, s->mb_y);
            return AVERROR_INVALIDDATA;
        }
        if (s->pict_type != AV_PICTURE_TYPE_B)
            ff_h263_update_motion_val(s);
        ff_MPV_decode_mb(s, s->block);
        if (s->loop_filter)
            ff_h263_loop_filter(s);

        if (++s->mb_x == s->mb_width) {
            s->mb_x = 0;
            s->mb_y++;
            ff_init_block_index(s);
        }
        if (s->mb_x == s->resync_mb_x)
            s->first_slice_line = 0;
        if (ret == SLICE_END)
            break;
    }

    ff_er_add_slice(&s->er, start_mb_x, s->resync_mb_y, s->mb_x-1, s->mb_y,
                    ER_MB_END);

    return active_bits_size;
}

static int get_slice_offset(AVCodecContext *avctx, const uint8_t *buf, int n)
{
    if (avctx->slice_count)
        return avctx->slice_offset[n];
    else
        return AV_RL32(buf + n * 8);
}

static int rv10_decode_frame(AVCodecContext *avctx,
                             void *data, int *got_frame,
                             AVPacket *avpkt)
{
    const uint8_t *buf = avpkt->data;
    int buf_size       = avpkt->size;
    MpegEncContext *s  = avctx->priv_data;
    AVFrame *pict      = data;
    int i, ret;
    int slice_count;
    const uint8_t *slices_hdr = NULL;

    av_dlog(avctx, "*****frame %d size=%d\n", avctx->frame_number, buf_size);
    s->flags  = avctx->flags;
    s->flags2 = avctx->flags2;

    /* no supplementary picture */
    if (buf_size == 0) {
        return 0;
    }

    if (!avctx->slice_count) {
        slice_count = (*buf++) + 1;
        buf_size--;

        if (!slice_count || buf_size <= 8 * slice_count) {
            av_log(avctx, AV_LOG_ERROR, "Invalid slice count: %d.\n", slice_count);
            return AVERROR_INVALIDDATA;
        }

        slices_hdr = buf + 4;
        buf       += 8 * slice_count;
        buf_size  -= 8 * slice_count;
    } else
        slice_count = avctx->slice_count;

    for (i = 0; i < slice_count; i++) {
        unsigned offset = get_slice_offset(avctx, slices_hdr, i);
        int size, size2;

        if (offset >= buf_size)
            return AVERROR_INVALIDDATA;

        if (i + 1 == slice_count)
            size = buf_size - offset;
        else
            size = get_slice_offset(avctx, slices_hdr, i + 1) - offset;

        if (i + 2 >= slice_count)
            size2 = buf_size - offset;
        else
            size2 = get_slice_offset(avctx, slices_hdr, i + 2) - offset;

        if (size <= 0 || size2 <= 0 ||
            offset + FFMAX(size, size2) > buf_size)
            return AVERROR_INVALIDDATA;

        if (rv10_decode_packet(avctx, buf + offset, size, size2) > 8 * size)
            i++;
    }

    if (s->current_picture_ptr != NULL && s->mb_y >= s->mb_height) {
        ff_er_frame_end(&s->er);
        ff_MPV_frame_end(s);

        if (s->pict_type == AV_PICTURE_TYPE_B || s->low_delay) {
            if ((ret = av_frame_ref(pict, &s->current_picture_ptr->f)) < 0)
                return ret;
            ff_print_debug_info(s, s->current_picture_ptr, pict);
            ff_mpv_export_qp_table(s, pict, s->current_picture_ptr, FF_QSCALE_TYPE_MPEG1);
        } else if (s->last_picture_ptr != NULL) {
            if ((ret = av_frame_ref(pict, &s->last_picture_ptr->f)) < 0)
                return ret;
            ff_print_debug_info(s, s->last_picture_ptr, pict);
            ff_mpv_export_qp_table(s, pict,s->last_picture_ptr, FF_QSCALE_TYPE_MPEG1);
        }

        if (s->last_picture_ptr || s->low_delay) {
            *got_frame = 1;
        }

        // so we can detect if frame_end was not called (find some nicer solution...)
        s->current_picture_ptr = NULL;
    }

    return avpkt->size;
}

AVCodec ff_rv10_decoder = {
    .name           = "rv10",
    .type           = AVMEDIA_TYPE_VIDEO,
    .id             = AV_CODEC_ID_RV10,
    .priv_data_size = sizeof(RVDecContext),
    .init           = rv10_decode_init,
    .close          = rv10_decode_end,
    .decode         = rv10_decode_frame,
    .capabilities   = CODEC_CAP_DR1,
    .max_lowres     = 3,
    .long_name      = NULL_IF_CONFIG_SMALL("RealVideo 1.0"),
    .pix_fmts       = ff_pixfmt_list_420,
};

AVCodec ff_rv20_decoder = {
    .name           = "rv20",
    .type           = AVMEDIA_TYPE_VIDEO,
    .id             = AV_CODEC_ID_RV20,
    .priv_data_size = sizeof(RVDecContext),
    .init           = rv10_decode_init,
    .close          = rv10_decode_end,
    .decode         = rv10_decode_frame,
    .capabilities   = CODEC_CAP_DR1 | CODEC_CAP_DELAY,
    .flush          = ff_mpeg_flush,
    .max_lowres     = 3,
    .long_name      = NULL_IF_CONFIG_SMALL("RealVideo 2.0"),
    .pix_fmts       = ff_pixfmt_list_420,
};<|MERGE_RESOLUTION|>--- conflicted
+++ resolved
@@ -529,14 +529,9 @@
     else
         mb_count = rv20_decode_picture_header(rv);
     if (mb_count < 0) {
-<<<<<<< HEAD
         if (mb_count != ERROR_SKIP_FRAME)
             av_log(s->avctx, AV_LOG_ERROR, "HEADER ERROR\n");
-        return -1;
-=======
-        av_log(s->avctx, AV_LOG_ERROR, "HEADER ERROR\n");
-        return AVERROR_INVALIDDATA;
->>>>>>> bac8d38c
+        return AVERROR_INVALIDDATA;
     }
 
     if (s->mb_x >= s->mb_width ||
